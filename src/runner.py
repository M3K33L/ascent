#!/usr/bin/env python3.7

"""
Description:

    OVERVIEW

    INITIALIZER

    PROPERTIES

    METHODS

"""
# builtins
import os
import pickle
import sys

# packages
import subprocess

# access
from src.core import *
from src.utils import *


class Runner(Exceptionable, Configurable):

    def __init__(self):

        # initialize Configurable super class
        Configurable.__init__(self)

        # initialize Exceptionable super class
        Exceptionable.__init__(self, SetupMode.NEW)

        # init variables for later use
        self.slide_manager = None
        self.fiber_manager = None

<<<<<<< HEAD
    def validate(self):

        samples = self.search(ConfigKey.RUN, 'sample')
        models = self.search(ConfigKey.RUN, 'models')
        sims = self.search(ConfigKey.RUN, '')

        sample_path = os.path.join('samples', str(), 'runs', '{}.json'.format(sys.argv[1]))
=======
    def run(self, configs: dict):
        # load all json configs into memory


        # loop (constant sample)

            # slide manager

            # models

                # fiber manager(s)
                fiber_manager.add(SetupMode.old, ConfigKey.model, configs["models"][index])

                # handoff (to Java) -  Build/Mesh/Solve/Save bases; Extract/Save potentials
>>>>>>> 425fcc9e


    def smart_run(self):

        print('\nStarting smart run.')

        def load(path: str):
            return pickle.load(open(path, 'rb'))

        path_parts = [self.path(ConfigKey.MASTER, 'samples_path'), self.search(ConfigKey.MASTER, 'sample')]

        if not os.path.isfile(os.path.join(*path_parts, 'slide_manager.obj')):
            print('Existing slide manager not found. Performing full run.')
            self.full_run()

        else:
            print('Loading existing slide manager.')
            self.slide_manager = load(os.path.join(*path_parts, 'slide_manager.obj'))

            if os.path.isfile(os.path.join(*path_parts, 'fiber_manager.obj')):
                print('Loading existing fiber manager.')
                self.fiber_manager = load(os.path.join(*path_parts, 'fiber_manager.obj'))

            else:
                print('Existing fiber manager not found. Performing fiber run.')
                self.fiber_run()

        self.save_all()

        if self.fiber_manager is not None:
            self.fiber_manager.save_full_coordinates('TEST_JSON_OUTPUT.json')
        else:
            raise Exception('my dude, something went horribly wrong here')

        self.handoff()

    def full_run(self):
        self.slide_run()
        self.fiber_run()

    def slide_run(self):
        print('\nSTART SLIDE MANAGER')
        self.slide_manager = SlideManager(self.configs[ConfigKey.MASTER.value],
                                          self.configs[ConfigKey.EXCEPTIONS.value],
                                          map_mode=SetupMode.NEW)

        print('BUILD FILE STRUCTURE')
        self.slide_manager.build_file_structure()

        print('POPULATE')
        self.slide_manager.populate()

        print('WRITE')
        self.slide_manager.write(WriteMode.SECTIONWISE2D)

    def fiber_run(self):
        print('\nSTART FIBER MANAGER')
        self.fiber_manager = FiberManager(self.slide_manager,
                                          self.configs[ConfigKey.MASTER.value],
                                          self.configs[ConfigKey.EXCEPTIONS.value])

        print('FIBER XY COORDINATES')
        self.fiber_manager.fiber_xy_coordinates(plot=True, save=True)

        print('FIBER Z COORDINATES')
        self.fiber_manager.fiber_z_coordinates(self.fiber_manager.xy_coordinates, save=True)

    def handoff(self):
        comsol_path = self.search(ConfigKey.ENV, 'comsol_path')
        jdk_path = self.search(ConfigKey.ENV, 'jdk_path')
        project_path = self.search(ConfigKey.ENV, 'project_path')

        core_name = 'ModelWrapper'

        if sys.platform.startswith('darwin') or sys.platform.startswith('linux'):  # macOS and linux

            subprocess.Popen(['{}/bin/comsol'.format(comsol_path), 'server'], close_fds=True)
            os.chdir('src')
            os.system('{}/javac -classpath ../lib/json-20190722.jar:{}/plugins/* model/*.java -d ../bin'.format(jdk_path,
                                                                                                                comsol_path))
            # https://stackoverflow.com/questions/219585/including-all-the-jars-in-a-directory-within-the-java-classpath
            os.system('{}/java/maci64/jre/Contents/Home/bin/java '
                      '-cp .:$(echo {}/plugins/*.jar | tr \' \' \':\'):../lib/json-20190722.jar:../bin model.{} {}'.format(comsol_path,
                                                                                                                           comsol_path,
                                                                                                                           core_name,
                                                                                                                           project_path))
            os.chdir('..')

        else:  # assume to be 'win64'
            subprocess.Popen(['{}\\bin\\win64\\comsolmphserver.exe'.format(comsol_path)], close_fds=True)
            os.chdir('src')
            os.system('""{}\\javac" -cp "..\\lib\\json-20190722.jar";"{}\\plugins\\*" model\\*.java -d ..\\bin"'.format(jdk_path,
                                                                                                                        comsol_path))
            os.system('""{}\\java\\win64\\jre\\bin\\java" -cp "{}\\plugins\\*";"..\\lib\\json-20190722.jar";"..\\bin" model.{} {}"'.format(comsol_path,
                                                                                                                                           comsol_path,
                                                                                                                                           core_name,
                                                                                                                                           project_path))
            os.chdir('..')

    def save_all(self):

        print('SAVE ALL')
        path_parts = [self.path(ConfigKey.MASTER, 'samples_path'), self.search(ConfigKey.MASTER, 'sample')]
        self.slide_manager.save(os.path.join(*path_parts, 'slide_manager.obj'))
        self.slide_manager.output_morphology_data()
        self.fiber_manager.save(os.path.join(*path_parts, 'fiber_manager.obj'))





    # def run(self):
    #     self.map = Map(self.configs[ConfigKey.MASTER.value],
    #                         self.configs[ConfigKey.EXCEPTIONS.value],
    #                         mode=SetupMode.NEW)
    #
    #     # TEST: Trace functionality
    #     # self.trace = Trace([[0,  0, 0],
    #     #                     [2,  0, 0],
    #     #                     [4,  0, 0],
    #     #                     [4,  1, 0],
    #     #                     [4,  2, 0],
    #     #                     [2,  2, 0],
    #     #                     [0,  2, 0],
    #     #                     [0,  1, 0]], self.configs[ConfigKey.EXCEPTIONS.value])
    #     # print('output path: {}'.format(self.trace.write(Trace.WriteMode.SECTIONWISE,
    #     #                                                 '/Users/jakecariello/Box/SPARCpy/data/output/test_trace')))
    #
    #     # TEST: exceptions configuration path
    #     # print('exceptions_config_path:\t{}'.format(self.exceptions_config_path))
    #
    #     # TEST: retrieve data from config file
    #     # print(self.search(ConfigKey.MASTER, 'test_array', 0, 'test'))
    #
    #     # TEST: throw error
    #     # self.throw(2)
    #
    #     # self.slide = Slide([Fascicle(self.configs[ConfigKey.EXCEPTIONS.value],
    #     #                              [self.trace],
    #     #                              self.trace)],
    #     #                    self.trace,
    #     #                    self.configs[ConfigKey.MASTER.value],
    #     #                    self.configs[ConfigKey.EXCEPTIONS.value])
    #     pass
    #
    # def trace_test(self):
    #
    #     # build path and read image
    #     path = os.path.join('data', 'input', 'misc_traces', 'tracefile2.tif');
    #     img = cv2.imread(path, -1)
    #
    #     # get contours and build corresponding traces
    #     # these are intentionally instance attributes so they can be inspected in the Python Console
    #     self.cnts, self.hierarchy = cv2.findContours(img, cv2.RETR_TREE, cv2.CHAIN_APPROX_SIMPLE)
    #     self.traces = [Trace(cnt[:, 0, :], self.configs[ConfigKey.EXCEPTIONS.value]) for cnt in self.cnts]
    #
    #     # plot formats
    #     formats = ['r', 'g', 'b']
    #
    #     # original points and centroids
    #     title = 'Figure 0: original traces with calculated centroids'
    #     print(title)
    #     plt.figure(0)
    #     plt.axes().set_aspect('equal', 'datalim')
    #     for i, trace in enumerate(self.traces):
    #         trace.plot(formats[i] + '-')
    #         trace.plot_centroid(formats[i] + '*')
    #     plt.legend([str(i) for i in range(len(self.traces)) for _ in (0, 1)]) # end of this line is to duplicate items
    #     plt.title(title)
    #     plt.show()
    #
    #     # ellipse/circle/original comparison (trace 0)
    #     title = 'Figure 1: fit comparisons (trace 0)'
    #     print(title)
    #     plt.figure(1)
    #     plt.axes().set_aspect('equal', 'datalim')
    #     self.traces[0].plot(formats[0])
    #     self.traces[0].to_circle().plot(formats[1])
    #     self.traces[0].to_ellipse().plot(formats[2])
    #     plt.legend(['original', 'circle', 'ellipse'])
    #     plt.title(title)
    #     plt.show()
    #
    #     # example stats
    #     pairs = [(0, 1), (1, 2), (2, 0)]
    #     print('\nEXAMPLE STATS')
    #     for pair in pairs:
    #         print('PAIR: ({}, {})'.format(*pair))
    #         print('\tcent dist:\t{}'.format(self.traces[pair[0]].centroid_distance(self.traces[pair[1]])))
    #         print('\tmin dist:\t{}'.format(self.traces[pair[0]].min_distance(self.traces[pair[1]])))
    #         print('\tmax dist:\t{}'.format(self.traces[pair[0]].max_distance(self.traces[pair[1]])))
    #         print('\twithin:\t\t{}'.format(self.traces[pair[0]].within(self.traces[pair[1]])))
    #
    #     title = 'Figure 2: Scaled trace'
    #     print(title)
    #     plt.figure(2)
    #     plt.axes().set_aspect('equal', 'datalim')
    #     self.traces[0].plot(formats[0])
    #     self.traces[0].scale(1.2)
    #     self.traces[0].plot(formats[1])
    #     plt.legend(['original', 'scaled'])
    #     plt.title(title)
    #     plt.show()
    #
    # def fascicle_test(self):
    #     # build path and read image
    #     path = os.path.join('data', 'input', 'misc_traces', 'tracefile5.tif')
    #
    #     self.fascicles = Fascicle.inner_to_list(path,
    #                                             self.configs[ConfigKey.EXCEPTIONS.value],
    #                                             plot=True,
    #                                             scale=1.06)
    #
    # def reposition_test(self):
    #     # build path and read image
    #     path = os.path.join('data', 'input', 'samples', 'Cadaver54-3', 'NerveMask.tif')
    #
    #     self.img = np.flipud(cv2.imread(path, -1))
    #
    #     # get contours and build corresponding traces
    #     # these are intentionally instance attributes so they can be inspected in the Python Console
    #     self.nerve_cnts, _ = cv2.findContours(self.img, cv2.RETR_TREE, cv2.CHAIN_APPROX_SIMPLE)
    #     self.nerve = Nerve(Trace(self.nerve_cnts[0][:, 0, :], self.configs[ConfigKey.EXCEPTIONS.value]))
    #
    #     self.fascicles = Fascicle.separate_to_list(os.path.join('data', 'input', 'samples',
    #                                                             'Cadaver54-3', 'EndoneuriumMask.tif'),
    #                                                os.path.join('data', 'input', 'samples',
    #                                                             'Cadaver54-3','PerineuriumMask.tif'),
    #                                                self.configs[ConfigKey.EXCEPTIONS.value],
    #
    #
    #                                                plot=False)
    #     self.slide = Slide(self.fascicles, self.nerve,
    #                        self.configs[ConfigKey.MASTER.value],
    #                        self.configs[ConfigKey.EXCEPTIONS.value])
    #
    #     self.slide.reposition_fascicles(self.slide.reshaped_nerve(ReshapeNerveMode.CIRCLE))
    #
    # def reposition_test2(self):
    #     # build path and read image
    #     path = os.path.join('data', 'input', 'samples', 'Pig11-3', 'NerveMask.tif')
    #     self.img = np.flipud(cv2.imread(path, -1))
    #
    #     # get contours and build corresponding traces
    #     # these are intentionally instance attributes so they can be inspected in the Python Console
    #     self.nerve_cnts, _ = cv2.findContours(self.img, cv2.RETR_TREE, cv2.CHAIN_APPROX_SIMPLE)
    #     self.nerve = Nerve(Trace(self.nerve_cnts[0][:, 0, :], self.configs[ConfigKey.EXCEPTIONS.value]))
    #
    #     self.fascicles = Fascicle.inner_to_list(os.path.join('data', 'input', 'samples',
    #                                                          'Pig11-3', 'FascMask.tif'),
    #                                             self.configs[ConfigKey.EXCEPTIONS.value],
    #                                             plot=False,
    #                                             scale=1.05)
    #     self.slide = Slide(self.fascicles, self.nerve,
    #                        self.configs[ConfigKey.EXCEPTIONS.value],
    #                        will_reposition=True)
    #
    #     # self.slide.reposition_fascicles(self.slide.reshaped_nerve(ReshapeNerveMode.ELLIPSE))
    #     self.slide.reposition_fascicles(self.slide.reshaped_nerve(ReshapeNerveMode.CIRCLE))<|MERGE_RESOLUTION|>--- conflicted
+++ resolved
@@ -38,16 +38,15 @@
         # init variables for later use
         self.slide_manager = None
         self.fiber_manager = None
-
-<<<<<<< HEAD
     def validate(self):
 
-        samples = self.search(ConfigKey.RUN, 'sample')
-        models = self.search(ConfigKey.RUN, 'models')
-        sims = self.search(ConfigKey.RUN, '')
+        samples = self.search(Config.RUN, 'sample')
+        models = self.search(Config.RUN, 'models')
+        sims = self.search(Config.RUN, '')
 
         sample_path = os.path.join('samples', str(), 'runs', '{}.json'.format(sys.argv[1]))
-=======
+
+
     def run(self, configs: dict):
         # load all json configs into memory
 
@@ -59,11 +58,9 @@
             # models
 
                 # fiber manager(s)
-                fiber_manager.add(SetupMode.old, ConfigKey.model, configs["models"][index])
+                fiber_manager.add(SetupMode.old, Config.model, configs["models"][index])
 
                 # handoff (to Java) -  Build/Mesh/Solve/Save bases; Extract/Save potentials
->>>>>>> 425fcc9e
-
 
     def smart_run(self):
 
@@ -72,7 +69,7 @@
         def load(path: str):
             return pickle.load(open(path, 'rb'))
 
-        path_parts = [self.path(ConfigKey.MASTER, 'samples_path'), self.search(ConfigKey.MASTER, 'sample')]
+        path_parts = [self.path(Config.MASTER, 'samples_path'), self.search(Config.MASTER, 'sample')]
 
         if not os.path.isfile(os.path.join(*path_parts, 'slide_manager.obj')):
             print('Existing slide manager not found. Performing full run.')
@@ -105,8 +102,8 @@
 
     def slide_run(self):
         print('\nSTART SLIDE MANAGER')
-        self.slide_manager = SlideManager(self.configs[ConfigKey.MASTER.value],
-                                          self.configs[ConfigKey.EXCEPTIONS.value],
+        self.slide_manager = SlideManager(self.configs[Config.MASTER.value],
+                                          self.configs[Config.EXCEPTIONS.value],
                                           map_mode=SetupMode.NEW)
 
         print('BUILD FILE STRUCTURE')
@@ -121,8 +118,8 @@
     def fiber_run(self):
         print('\nSTART FIBER MANAGER')
         self.fiber_manager = FiberManager(self.slide_manager,
-                                          self.configs[ConfigKey.MASTER.value],
-                                          self.configs[ConfigKey.EXCEPTIONS.value])
+                                          self.configs[Config.MASTER.value],
+                                          self.configs[Config.EXCEPTIONS.value])
 
         print('FIBER XY COORDINATES')
         self.fiber_manager.fiber_xy_coordinates(plot=True, save=True)
@@ -131,9 +128,9 @@
         self.fiber_manager.fiber_z_coordinates(self.fiber_manager.xy_coordinates, save=True)
 
     def handoff(self):
-        comsol_path = self.search(ConfigKey.ENV, 'comsol_path')
-        jdk_path = self.search(ConfigKey.ENV, 'jdk_path')
-        project_path = self.search(ConfigKey.ENV, 'project_path')
+        comsol_path = self.search(Config.ENV, 'comsol_path')
+        jdk_path = self.search(Config.ENV, 'jdk_path')
+        project_path = self.search(Config.ENV, 'project_path')
 
         core_name = 'ModelWrapper'
 
@@ -165,7 +162,7 @@
     def save_all(self):
 
         print('SAVE ALL')
-        path_parts = [self.path(ConfigKey.MASTER, 'samples_path'), self.search(ConfigKey.MASTER, 'sample')]
+        path_parts = [self.path(Config.MASTER, 'samples_path'), self.search(Config.MASTER, 'sample')]
         self.slide_manager.save(os.path.join(*path_parts, 'slide_manager.obj'))
         self.slide_manager.output_morphology_data()
         self.fiber_manager.save(os.path.join(*path_parts, 'fiber_manager.obj'))
@@ -175,8 +172,8 @@
 
 
     # def run(self):
-    #     self.map = Map(self.configs[ConfigKey.MASTER.value],
-    #                         self.configs[ConfigKey.EXCEPTIONS.value],
+    #     self.map = Map(self.configs[Config.MASTER.value],
+    #                         self.configs[Config.EXCEPTIONS.value],
     #                         mode=SetupMode.NEW)
     #
     #     # TEST: Trace functionality
@@ -187,7 +184,7 @@
     #     #                     [4,  2, 0],
     #     #                     [2,  2, 0],
     #     #                     [0,  2, 0],
-    #     #                     [0,  1, 0]], self.configs[ConfigKey.EXCEPTIONS.value])
+    #     #                     [0,  1, 0]], self.configs[Config.EXCEPTIONS.value])
     #     # print('output path: {}'.format(self.trace.write(Trace.WriteMode.SECTIONWISE,
     #     #                                                 '/Users/jakecariello/Box/SPARCpy/data/output/test_trace')))
     #
@@ -195,17 +192,17 @@
     #     # print('exceptions_config_path:\t{}'.format(self.exceptions_config_path))
     #
     #     # TEST: retrieve data from config file
-    #     # print(self.search(ConfigKey.MASTER, 'test_array', 0, 'test'))
+    #     # print(self.search(Config.MASTER, 'test_array', 0, 'test'))
     #
     #     # TEST: throw error
     #     # self.throw(2)
     #
-    #     # self.slide = Slide([Fascicle(self.configs[ConfigKey.EXCEPTIONS.value],
+    #     # self.slide = Slide([Fascicle(self.configs[Config.EXCEPTIONS.value],
     #     #                              [self.trace],
     #     #                              self.trace)],
     #     #                    self.trace,
-    #     #                    self.configs[ConfigKey.MASTER.value],
-    #     #                    self.configs[ConfigKey.EXCEPTIONS.value])
+    #     #                    self.configs[Config.MASTER.value],
+    #     #                    self.configs[Config.EXCEPTIONS.value])
     #     pass
     #
     # def trace_test(self):
@@ -217,7 +214,7 @@
     #     # get contours and build corresponding traces
     #     # these are intentionally instance attributes so they can be inspected in the Python Console
     #     self.cnts, self.hierarchy = cv2.findContours(img, cv2.RETR_TREE, cv2.CHAIN_APPROX_SIMPLE)
-    #     self.traces = [Trace(cnt[:, 0, :], self.configs[ConfigKey.EXCEPTIONS.value]) for cnt in self.cnts]
+    #     self.traces = [Trace(cnt[:, 0, :], self.configs[Config.EXCEPTIONS.value]) for cnt in self.cnts]
     #
     #     # plot formats
     #     formats = ['r', 'g', 'b']
@@ -272,7 +269,7 @@
     #     path = os.path.join('data', 'input', 'misc_traces', 'tracefile5.tif')
     #
     #     self.fascicles = Fascicle.inner_to_list(path,
-    #                                             self.configs[ConfigKey.EXCEPTIONS.value],
+    #                                             self.configs[Config.EXCEPTIONS.value],
     #                                             plot=True,
     #                                             scale=1.06)
     #
@@ -285,19 +282,19 @@
     #     # get contours and build corresponding traces
     #     # these are intentionally instance attributes so they can be inspected in the Python Console
     #     self.nerve_cnts, _ = cv2.findContours(self.img, cv2.RETR_TREE, cv2.CHAIN_APPROX_SIMPLE)
-    #     self.nerve = Nerve(Trace(self.nerve_cnts[0][:, 0, :], self.configs[ConfigKey.EXCEPTIONS.value]))
+    #     self.nerve = Nerve(Trace(self.nerve_cnts[0][:, 0, :], self.configs[Config.EXCEPTIONS.value]))
     #
     #     self.fascicles = Fascicle.separate_to_list(os.path.join('data', 'input', 'samples',
     #                                                             'Cadaver54-3', 'EndoneuriumMask.tif'),
     #                                                os.path.join('data', 'input', 'samples',
     #                                                             'Cadaver54-3','PerineuriumMask.tif'),
-    #                                                self.configs[ConfigKey.EXCEPTIONS.value],
+    #                                                self.configs[Config.EXCEPTIONS.value],
     #
     #
     #                                                plot=False)
     #     self.slide = Slide(self.fascicles, self.nerve,
-    #                        self.configs[ConfigKey.MASTER.value],
-    #                        self.configs[ConfigKey.EXCEPTIONS.value])
+    #                        self.configs[Config.MASTER.value],
+    #                        self.configs[Config.EXCEPTIONS.value])
     #
     #     self.slide.reposition_fascicles(self.slide.reshaped_nerve(ReshapeNerveMode.CIRCLE))
     #
@@ -309,15 +306,15 @@
     #     # get contours and build corresponding traces
     #     # these are intentionally instance attributes so they can be inspected in the Python Console
     #     self.nerve_cnts, _ = cv2.findContours(self.img, cv2.RETR_TREE, cv2.CHAIN_APPROX_SIMPLE)
-    #     self.nerve = Nerve(Trace(self.nerve_cnts[0][:, 0, :], self.configs[ConfigKey.EXCEPTIONS.value]))
+    #     self.nerve = Nerve(Trace(self.nerve_cnts[0][:, 0, :], self.configs[Config.EXCEPTIONS.value]))
     #
     #     self.fascicles = Fascicle.inner_to_list(os.path.join('data', 'input', 'samples',
     #                                                          'Pig11-3', 'FascMask.tif'),
-    #                                             self.configs[ConfigKey.EXCEPTIONS.value],
+    #                                             self.configs[Config.EXCEPTIONS.value],
     #                                             plot=False,
     #                                             scale=1.05)
     #     self.slide = Slide(self.fascicles, self.nerve,
-    #                        self.configs[ConfigKey.EXCEPTIONS.value],
+    #                        self.configs[Config.EXCEPTIONS.value],
     #                        will_reposition=True)
     #
     #     # self.slide.reposition_fascicles(self.slide.reshaped_nerve(ReshapeNerveMode.ELLIPSE))
