--- conflicted
+++ resolved
@@ -89,82 +89,9 @@
         # load all json configs into memory
         all_configs = self.load_configs()
 
-<<<<<<< HEAD
         def load(path: str):
             return pickle.load(open(path, 'rb'))
-=======
-        # init slide manager
-        slide_manager = SlideManager(self.configs[Config.EXCEPTIONS.value])
-        # run processes with slide manager (see class for details)
-        slide_manager\
-            .add(SetupMode.OLD, Config.SAMPLE, all_configs[Config.SAMPLE.value][0])\
-            .add(SetupMode.OLD, Config.RUN, self.configs[Config.RUN.value])\
-            .init_map(SetupMode.OLD)\
-            .build_file_structure()\
-            .populate()\
-            .write(WriteMode.SECTIONWISE2D)
-
-        # save associated sample.obj
-        slide_manager.save(os.path.join('samples',
-                                        str(self.configs[Config.RUN.value]['sample']),
-                                        'sample.obj'))
-
-        # output fascicle inner and outer areas to associated sample.json
-        slide_manager.output_morphology_data()
-
-        # iterate through models
-        for model_index, model in enumerate(all_configs[Config.MODEL.value]):
-            print('MODEL {}'.format(model_index))
-
-            # use current model index to compute electrical parameters ... SAVES to file in method
-            self.compute_electrical_parameters(all_configs, model_index)
-
-            # # use current model index to computer maximum cuff shift (radius) .. SAVES to file in method
-            # self.compute_cuff_shift(all_configs, model_index, slide_manager)
-            # TODO
-
-            # iterate through simulations
-            for sim_index, sim in enumerate(all_configs['sims']):
-
-                # init fiber manager
-                fiber_manager = FiberManager(slide_manager, self.configs[Config.EXCEPTIONS.value])
-
-                # run processes with fiber manager (see class for details)
-                fiber_manager\
-                    .add(SetupMode.OLD, Config.MODEL, all_configs[Config.MODEL.value][model_index])\
-                    .add(SetupMode.OLD, Config.SIM, all_configs[Config.SIM.value][sim_index])\
-                    .fiber_xy_coordinates(plot=False, save=True)\
-                    # .fiber_z_coordinates(fiber_manager.xy_coordinates, save=True)\
-                    # .save(os.path.join('samples',
-                    #                    str(self.configs[Config.RUN.value]['sample']),
-                    #                    'models',
-                    #                    str(self.configs[Config.RUN.value]['models'][model_index]),
-                    #                    'sims',
-                    #                    str(self.configs[Config.RUN.value]['sims'][sim_index]),
-                    #                    'sim.obj'))
-
-                simulation_builder = SimulationBuilder(sim, self.configs[Config.EXCEPTIONS.value])
-                simulation_builder\
-                    .add(SetupMode.OLD, Config.MODEL, model)\
-                    .add(SetupMode.OLD, Config.SIM, sim)
-                sub_sims =
-                    # .make_folders()\
-                    # .write_launch_hocs()\
-                    # .copy_waveforms()\
-                    # .copy_ve_data()
-
-
-        # handoff (to Java) -  Build/Mesh/Solve/Save bases; Extract/Save potentials
-        self.handoff()
-
-    def smart_run(self):
-
-        # NOTE: single sample per Runner, so no looping of samples
-        #       possible addition of functionality for looping samples in start.py
-
-        # load all json configs into memory
-        all_configs = self.load_configs()
->>>>>>> f3a074ff
+
 
         sample_file = os.path.join(
             'samples',
@@ -234,10 +161,10 @@
                         .fiber_xy_coordinates(plot=False, save=True) \
                         .save(fiber_manager_file)
 
-                simulation_builder = SimulationBuilder(self.configs[Config.EXCEPTIONS.value])
+                simulation_builder = SimulationBuilder(sim, self.configs[Config.EXCEPTIONS.value])
                 simulation_builder \
-                    .add(SetupMode.OLD, Config.MODEL, all_configs[Config.MODEL.value][model_index]) \
-                    .add(SetupMode.OLD, Config.SIM, all_configs[Config.SIM.value][sim_index]) \
+                    .add(SetupMode.OLD, Config.MODEL, model) \
+                    .add(SetupMode.OLD, Config.SIM, sim) \
                     # .make_folders() \
                     # .build_hoc() \
                     # .copy_waveforms() \
