--- conflicted
+++ resolved
@@ -392,10 +392,7 @@
 
             random_offset_value = 0
             # get offset param - NOTE: raw value is a FRACTION of dz (explanation for multiplication by dz)
-<<<<<<< HEAD
-=======
-          
->>>>>>> 2ca8c39a
+
             offset = self.search(Config.SIM, 'fibers', FiberZMode.parameters.value,'offset',optional=True)
             
             if offset is None: 
