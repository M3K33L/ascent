--- conflicted
+++ resolved
@@ -923,7 +923,6 @@
             if plot:
                 plt.show()
 
-<<<<<<< HEAD
     def barcharts_compare_samples(self,
                                   sim_index: int = None,
                                   sample_indices: int = None,
@@ -940,27 +939,8 @@
                                   fascicle_filter_indices: List[int] = None,
                                   logscale: bool = False,
                                   calculation: str = 'mean',
-                                  merge_bars: bool = False):
-=======
-    def barcharts_compare_samples_2(self,
-                                    sim_index: int = None,
-                                    sample_indices: int = None,
-                                    model_indices: List[int] = None,
-                                    sample_labels: List[str] = None,
-                                    model_labels: List[str] = None,
-                                    title: str = 'Activation Thresholds',
-                                    ylabel: str = 'Activation Threshold (mA)',
-                                    xlabel_override: str = None,
-                                    plot: bool = True,
-                                    save_path: str = None,
-                                    width: float = 0.8,
-                                    capsize: float = 5,
-                                    fascicle_filter_indices: List[int] = None,
-                                    logscale: bool = False,
-                                    calculation: str = 'mean',
-                                    merge_bars: bool = False,
-                                    label_bar_heights: bool = False):
->>>>>>> ea466581
+                                  merge_bars: bool = False,
+                                  label_bar_heights=None):
         """
 
         :param calculation: 'mean', 'i##'
