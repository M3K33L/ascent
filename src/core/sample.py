--- conflicted
+++ resolved
@@ -439,6 +439,9 @@
             if 'deform_ratio' in self.search(Config.SAMPLE).keys():
                 deform_ratio = self.search(Config.SAMPLE, 'deform_ratio')
                 print('\t\tdeform ratio set to {}'.format(deform_ratio))
+            else: 
+                if deform_mode == DeformationMode.PHYSICS: self.throw(118)
+                else: deform_ratio = 0
 
             if deform_mode == DeformationMode.PHYSICS:
                 print('\t\tsetting up physics')
@@ -446,16 +449,9 @@
                     morph_count = self.search(Config.SAMPLE, 'morph_count')
                 else:
                     morph_count = 100
-
-<<<<<<< HEAD
-              
-=======
-                if 'deform_ratio' in self.search(Config.SAMPLE).keys():
-                    deform_ratio = self.search(Config.SAMPLE, 'deform_ratio')
-                    if deform_ratio == 0: self.throw(117)
-                    print('\t\tdeform ratio set to {}'.format(deform_ratio))
-                else: self.throw(118)
->>>>>>> 533b9d79
+                    
+                if deform_ratio == 0: self.throw(117)
+
                 # title = 'morph count: {}'.format(morph_count)
                 sep_fascicles = self.search(Config.SAMPLE, "boundary_separation", "fascicles")
                 sep_nerve = None
