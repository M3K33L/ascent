--- conflicted
+++ resolved
@@ -46,11 +46,7 @@
 
     def validate_times(self):
         """
-<<<<<<< HEAD
         Checks to make sure that the waveform T_ON < T_START < T_OFF < T_STOP
-=======
-        :return:
->>>>>>> c6541e38
         """
 
         time_params = [self.t_start, self.t_on, self.t_off, self.t_stop]
