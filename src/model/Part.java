--- conflicted
+++ resolved
@@ -686,181 +686,6 @@
                             .label(cselHCCLabel);
                 }
 
-<<<<<<< HEAD
-
-
-//                model.geom(id).selection().create(mw.next("csel","PC1"), "CumulativeSelection");
-//                model.geom(id).selection(mw.get("PC1")).label("PC1");
-//                model.geom(id).selection().create(mw.next("csel","Cuffp1"), "CumulativeSelection");
-//                model.geom(id).selection(mw.get("Cuffp1")).label("Cuffp1");
-//                model.geom(id).selection().create(mw.next("csel","SEL END P1"), "CumulativeSelection");
-//                model.geom(id).selection(mw.get("SEL END P1")).label("SEL END P1");
-//                model.geom(id).selection().create(mw.next("csel","PC2"), "CumulativeSelection");
-//                model.geom(id).selection(mw.get("PC2")).label("PC2");
-//                model.geom(id).selection().create(mw.next("csel","SRC"), "CumulativeSelection");
-//                model.geom(id).selection(mw.get("SRC")).label("SRC");
-//                model.geom(id).selection().create(mw.next("csel","Cuffp2"), "CumulativeSelection");
-//                model.geom(id).selection(mw.get("Cuffp2")).label("Cuffp2");
-//                model.geom(id).selection().create(mw.next("csel","Conductorp2"), "CumulativeSelection");
-//                model.geom(id).selection(mw.get("Conductorp2")).label("Conductorp2");
-//                model.geom(id).selection().create(mw.next("csel","SEL END P2"), "CumulativeSelection");
-//                model.geom(id).selection(mw.get("SEL END P2")).label("SEL END P2");
-//                model.geom(id).selection().create(mw.next("csel","Cuffp3"), "CumulativeSelection");
-//                model.geom(id).selection(mw.get("Cuffp3")).label("Cuffp3");
-//                model.geom(id).selection().create(mw.next("csel","PC3"), "CumulativeSelection");
-//                model.geom(id).selection(mw.get("PC3")).label("PC3");
-
-                model.geom(id).create(mw.next("wp","Helical Insulator Cross Section Part 1"), "WorkPlane");
-                model.geom(id).feature(mw.get("Helical Insulator Cross Section Part 1")).label("Helical Insulator Cross Section Part 1");
-                model.geom(id).feature(mw.get("Helical Insulator Cross Section Part 1")).set("quickplane", "xz");
-                model.geom(id).feature(mw.get("Helical Insulator Cross Section Part 1")).set("unite", true);
-                model.geom(id).feature(mw.get("Helical Insulator Cross Section Part 1")).geom().selection().create("csel1", "CumulativeSelection");               // TODO
-                model.geom(id).feature(mw.get("Helical Insulator Cross Section Part 1")).geom().selection("csel1").label("HELICAL INSULATOR CROSS SECTION");          // TODO
-                model.geom(id).feature(mw.get("Helical Insulator Cross Section Part 1")).geom().selection().create("csel2", "CumulativeSelection");               // TODO
-                model.geom(id).feature(mw.get("Helical Insulator Cross Section Part 1")).geom().selection("csel2").label("HELICAL INSULATOR CROSS SECTION P1");       // TODO
-                model.geom(id).feature(mw.get("Helical Insulator Cross Section Part 1")).geom().create("r1", "Rectangle");                                        // TODO
-                model.geom(id).feature(mw.get("Helical Insulator Cross Section Part 1")).geom().feature("r1").label("Helical Insulator Cross Section Part 1");        // TODO
-                model.geom(id).feature(mw.get("Helical Insulator Cross Section Part 1")).geom().feature("r1").set("contributeto", "csel2");                           // TODO
-                model.geom(id).feature(mw.get("Helical Insulator Cross Section Part 1")).geom().feature("r1")                                                         // TODO
-                        .set("pos", new String[]{"r_cuff_in_LN+(thk_cuff_LN/2)", "Center-(L_cuff_LN/2)"});
-                model.geom(id).feature(mw.get("Helical Insulator Cross Section Part 1")).geom().feature("r1").set("base", "center");                                  // TODO
-                model.geom(id).feature(mw.get("Helical Insulator Cross Section Part 1")).geom().feature("r1").set("size", new String[]{"thk_cuff_LN", "w_cuff_LN"});  // TODO
-
-                model.geom(id).create(mw.next("pc","Parametric Curve Part 1"), "ParametricCurve");
-                model.geom(id).feature(mw.get("Parametric Curve Part 1")).label("Parametric Curve Part 1");
-                model.geom(id).feature(mw.get("Parametric Curve Part 1")).set("contributeto", mw.get("PC1"));
-                model.geom(id).feature(mw.get("Parametric Curve Part 1")).set("parmax", "rev_cuff_LN*(0.75/2.5)");
-                model.geom(id).feature(mw.get("Parametric Curve Part 1"))
-                        .set("coord", new String[]{"cos(2*pi*s)*((thk_cuff_LN/2)+r_cuff_in_LN)", "sin(2*pi*s)*((thk_cuff_LN/2)+r_cuff_in_LN)", "Center+(L_cuff_LN)*(s/rev_cuff_LN)-(L_cuff_LN/2)"});
-
-                model.geom(id).create(mw.next("swe","Make Cuff Part 1"), "Sweep");
-                model.geom(id).feature(mw.get("Make Cuff Part 1")).label("Make Cuff Part 1");
-                model.geom(id).feature(mw.get("Make Cuff Part 1")).set("contributeto", mw.get("Cuffp1"));
-                model.geom(id).feature(mw.get("Make Cuff Part 1")).set("crossfaces", true);
-                model.geom(id).feature(mw.get("Make Cuff Part 1")).set("keep", false);
-                model.geom(id).feature(mw.get("Make Cuff Part 1")).set("includefinal", false);
-                model.geom(id).feature(mw.get("Make Cuff Part 1")).set("twistcomp", false);
-                model.geom(id).feature(mw.get("Make Cuff Part 1")).selection("face").named("wp1_csel2");  // TODO
-                model.geom(id).feature(mw.get("Make Cuff Part 1")).selection("edge").named(mw.get("PC1")); // TODO
-                model.geom(id).feature(mw.get("Make Cuff Part 1")).selection("diredge").set("pc1(1)", 1); // TODO
-
-                model.geom(id).create(mw.next("ballsel", "Select End Face Part 1"), "BallSelection");
-                model.geom(id).feature(mw.get("Select End Face Part 1")).set("entitydim", 2);
-                model.geom(id).feature(mw.get("Select End Face Part 1")).label("Select End Face Part 1");
-                model.geom(id).feature(mw.get("Select End Face Part 1")).set("posx", "cos(2*pi*rev_cuff_LN*((0.75)/2.5))*((thk_cuff_LN/2)+r_cuff_in_LN)");
-                model.geom(id).feature(mw.get("Select End Face Part 1")).set("posy", "sin(2*pi*rev_cuff_LN*((0.75)/2.5))*((thk_cuff_LN/2)+r_cuff_in_LN)");
-                model.geom(id).feature(mw.get("Select End Face Part 1"))
-                        .set("posz", "Center+(L_cuff_LN)*(rev_cuff_LN*((0.75)/2.5)/rev_cuff_LN)-(L_cuff_LN/2)");
-                model.geom(id).feature(mw.get("Select End Face Part 1")).set("r", 1);
-                model.geom(id).feature(mw.get("Select End Face Part 1")).set("contributeto", mw.get("SEL END P1"));
-
-                model.geom(id).create(mw.next("wp","Helical Insulator Cross Section Part 2"), "WorkPlane");
-                model.geom(id).feature(mw.get("Helical Insulator Cross Section Part 2")).label("Helical Insulator Cross Section Part 2");
-                model.geom(id).feature(mw.get("Helical Insulator Cross Section Part 2")).set("planetype", "faceparallel");
-                model.geom(id).feature(mw.get("Helical Insulator Cross Section Part 2")).set("unite", true);
-                model.geom(id).feature(mw.get("Helical Insulator Cross Section Part 2")).selection("face").named("csel3");                                        // TODO
-                model.geom(id).feature(mw.get("Helical Insulator Cross Section Part 2")).geom().selection().create("csel1", "CumulativeSelection");           // TODO
-                model.geom(id).feature(mw.get("Helical Insulator Cross Section Part 2")).geom().selection("csel1").label("HELICAL INSULATOR CROSS SECTION P2");   // TODO
-                model.geom(id).feature(mw.get("Helical Insulator Cross Section Part 2")).geom().selection().create("csel2", "CumulativeSelection");           // TODO
-                model.geom(id).feature(mw.get("Helical Insulator Cross Section Part 2")).geom().selection("csel2").label("HELICAL CONDUCTOR CROSS SECTION P2");   // TODO
-                model.geom(id).feature(mw.get("Helical Insulator Cross Section Part 2")).geom().create("r1", "Rectangle"); // TODO
-                model.geom(id).feature(mw.get("Helical Insulator Cross Section Part 2")).geom().feature("r1").label("Helical Insulator Cross Section Part 2"); // TODO
-                model.geom(id).feature(mw.get("Helical Insulator Cross Section Part 2")).geom().feature("r1").set("contributeto", "csel1");                       // TODO
-                model.geom(id).feature(mw.get("Helical Insulator Cross Section Part 2")).geom().feature("r1").set("base", "center"); // TODO
-                model.geom(id).feature(mw.get("Helical Insulator Cross Section Part 2")).geom().feature("r1").set("size", new String[]{"thk_cuff_LN", "w_cuff_LN"}); // TODO
-
-                model.geom(id).create(mw.next("wp","Helical Conductor Cross Section Part 2"), "WorkPlane");
-                model.geom(id).feature(mw.next("wp","Helical Conductor Cross Section Part 2")).label("Helical Conductor Cross Section Part 2");
-                model.geom(id).feature(mw.next("wp","Helical Conductor Cross Section Part 2")).set("planetype", "faceparallel");
-                model.geom(id).feature(mw.next("wp","Helical Conductor Cross Section Part 2")).set("unite", true);
-                model.geom(id).feature(mw.next("wp","Helical Conductor Cross Section Part 2")).selection("face").named("csel3");                                      // TODO
-                model.geom(id).feature(mw.next("wp","Helical Conductor Cross Section Part 2")).geom().selection().create("csel1", "CumulativeSelection");         // TODO
-                model.geom(id).feature(mw.next("wp","Helical Conductor Cross Section Part 2")).geom().selection("csel1").label("HELICAL INSULATOR CROSS SECTION P2"); // TODO
-                model.geom(id).feature(mw.next("wp","Helical Conductor Cross Section Part 2")).geom().selection().create("csel2", "CumulativeSelection");         // TODO
-                model.geom(id).feature(mw.next("wp","Helical Conductor Cross Section Part 2")).geom().selection("csel2").label("HELICAL CONDUCTOR CROSS SECTION P2"); // TODO
-                model.geom(id).feature(mw.next("wp","Helical Conductor Cross Section Part 2")).geom().create("r2", "Rectangle");
-                model.geom(id).feature(mw.next("wp","Helical Conductor Cross Section Part 2")).geom().feature("r2").label("Helical Conductor Cross Section Part 2");  // TODO
-                model.geom(id).feature(mw.next("wp","Helical Conductor Cross Section Part 2")).geom().feature("r2").set("contributeto", "csel2");                     // TODO
-                model.geom(id).feature(mw.next("wp","Helical Conductor Cross Section Part 2")).geom().feature("r2").set("pos", new String[]{"(thk_elec_LN-thk_cuff_LN)/2", "0"});
-                model.geom(id).feature(mw.next("wp","Helical Conductor Cross Section Part 2")).geom().feature("r2").set("base", "center");
-                model.geom(id).feature(mw.next("wp","Helical Conductor Cross Section Part 2")).geom().feature("r2").set("size", new String[]{"thk_elec_LN", "w_elec_LN"});
-
-                model.geom(id).create(mw.next("pc","Parametric Curve Part 2"), "ParametricCurve");
-                model.geom(id).feature(mw.get("Parametric Curve Part 2")).label("Parametric Curve Part 2");
-                model.geom(id).feature(mw.get("Parametric Curve Part 2")).set("contributeto", "csel4");
-                model.geom(id).feature(mw.get("Parametric Curve Part 2")).set("parmin", "rev_cuff_LN*(0.75/2.5)");
-                model.geom(id).feature(mw.get("Parametric Curve Part 2")).set("parmax", "rev_cuff_LN*((0.75+1)/2.5)");
-                model.geom(id).feature(mw.get("Parametric Curve Part 2"))
-                        .set("coord", new String[]{"cos(2*pi*s)*((thk_cuff_LN/2)+r_cuff_in_LN)", "sin(2*pi*s)*((thk_cuff_LN/2)+r_cuff_in_LN)", "Center+(L_cuff_LN)*(s/rev_cuff_LN)-(L_cuff_LN/2)"});
-
-                model.geom(id).create(mw.next("swe","Make Cuff Part 2"), "Sweep");
-                model.geom(id).feature(mw.get("Make Cuff Part 2")).label("Make Cuff Part 2");
-                model.geom(id).feature(mw.get("Make Cuff Part 2")).set("contributeto", mw.get("Cuffp2"));
-                model.geom(id).feature(mw.get("Make Cuff Part 2")).set("crossfaces", true);
-                model.geom(id).feature(mw.get("Make Cuff Part 2")).set("includefinal", false);
-                model.geom(id).feature(mw.get("Make Cuff Part 2")).set("twistcomp", false);
-                model.geom(id).feature(mw.get("Make Cuff Part 2")).selection("face").named("wp2_csel1"); //TODO
-                model.geom(id).feature(mw.get("Make Cuff Part 2")).selection("edge").named("csel4"); //TODO
-                model.geom(id).feature(mw.get("Make Cuff Part 2")).selection("diredge").set("pc2(1)", 1); //TODO
-
-                model.geom(id).create(mw.next("swe","Make Conductor Part 2"), "Sweep");
-                model.geom(id).feature(mw.get("Make Conductor Part 2")).label("Make Conductor Part 2");
-                model.geom(id).feature(mw.get("Make Conductor Part 2")).set("contributeto", mw.get("Conductorp2"));
-                model.geom(id).feature(mw.get("Make Conductor Part 2")).set("crossfaces", true);
-                model.geom(id).feature(mw.get("Make Conductor Part 2")).set("keep", false);
-                model.geom(id).feature(mw.get("Make Conductor Part 2")).set("includefinal", false);
-                model.geom(id).feature(mw.get("Make Conductor Part 2")).set("twistcomp", false);
-                model.geom(id).feature(mw.get("Make Conductor Part 2")).selection("face").named("wp3_csel2"); //TODO
-                model.geom(id).feature(mw.get("Make Conductor Part 2")).selection("edge").named(mw.get("PC2")); //TODO
-                model.geom(id).feature(mw.get("Make Conductor Part 2")).selection("diredge").set("pc2(1)", 1); //TODO
-
-                model.geom(id).create(mw.next("ballsel","Select End Face Part 2"), "BallSelection");
-                model.geom(id).feature(mw.get("Select End Face Part 2")).set("entitydim", 2);
-                model.geom(id).feature(mw.get("Select End Face Part 2")).label("Select End Face Part 2");
-                model.geom(id).feature(mw.get("Select End Face Part 2"))
-                        .set("posx", "cos(2*pi*rev_cuff_LN*((0.75+1)/2.5))*((thk_cuff_LN/2)+r_cuff_in_LN)");
-                model.geom(id).feature(mw.get("Select End Face Part 2"))
-                        .set("posy", "sin(2*pi*rev_cuff_LN*((0.75+1)/2.5))*((thk_cuff_LN/2)+r_cuff_in_LN)");
-                model.geom(id).feature(mw.get("Select End Face Part 2"))
-                        .set("posz", "Center+(L_cuff_LN)*(rev_cuff_LN*((0.75+1)/2.5)/rev_cuff_LN)-(L_cuff_LN/2)");
-                model.geom(id).feature(mw.get("Select End Face Part 2")).set("r", 1);
-                model.geom(id).feature(mw.get("Select End Face Part 2")).set("contributeto", mw.get("SEL END P2"));
-
-                model.geom(id).create(mw.next("wp","Helical Insulator Cross Section Part 3"), "WorkPlane");
-                model.geom(id).feature(mw.get("Helical Insulator Cross Section Part 3")).label("Helical Insulator Cross Section Part 3");
-                model.geom(id).feature(mw.get("Helical Insulator Cross Section Part 3")).set("planetype", "faceparallel");
-                model.geom(id).feature(mw.get("Helical Insulator Cross Section Part 3")).set("unite", true);
-                model.geom(id).feature(mw.get("Helical Insulator Cross Section Part 3")).selection("face").named(mw.get("SEL END P2"));
-                model.geom(id).feature(mw.get("Helical Insulator Cross Section Part 3")).geom().selection().create("csel1", "CumulativeSelection"); //TODO
-                model.geom(id).feature(mw.get("Helical Insulator Cross Section Part 3")).geom().selection("csel1").label("HELICAL INSULATOR CROSS SECTION P3"); //TODO
-                model.geom(id).feature(mw.get("Helical Insulator Cross Section Part 3")).geom().create("r1", "Rectangle"); // TODO
-                model.geom(id).feature(mw.get("Helical Insulator Cross Section Part 3")).geom().feature("r1").label("Helical Insulator Cross Section Part 3");
-                model.geom(id).feature(mw.get("Helical Insulator Cross Section Part 3")).geom().feature("r1").set("contributeto", "csel1"); //TODO - might not be necessary? maybe on the ones that are like wp1_csel1 need this actually
-                model.geom(id).feature(mw.get("Helical Insulator Cross Section Part 3")).geom().feature("r1").set("base", "center");
-                model.geom(id).feature(mw.get("Helical Insulator Cross Section Part 3")).geom().feature("r1").set("size", new String[]{"thk_cuff_LN", "w_cuff_LN"});
-
-                model.geom(id).create(mw.next("pc","Parametric Curve Part 3"), "ParametricCurve");
-                model.geom(id).feature(mw.get("Parametric Curve Part 3")).label("Parametric Curve Part 3");
-                model.geom(id).feature(mw.get("Parametric Curve Part 3")).set("contributeto", mw.get("PC3"));
-                model.geom(id).feature(mw.get("Parametric Curve Part 3")).set("parmin", "rev_cuff_LN*((0.75+1)/2.5)");
-                model.geom(id).feature(mw.get("Parametric Curve Part 3")).set("parmax", "rev_cuff_LN");
-                model.geom(id).feature(mw.get("Parametric Curve Part 3"))
-                        .set("coord", new String[]{"cos(2*pi*s)*((thk_cuff_LN/2)+r_cuff_in_LN)", "sin(2*pi*s)*((thk_cuff_LN/2)+r_cuff_in_LN)", "Center+(L_cuff_LN)*(s/rev_cuff_LN)-(L_cuff_LN/2)"});
-
-                model.geom(id).create(mw.next("swe","Make Cuff Part 3"), "Sweep");
-                model.geom(id).feature(mw.get("Make Cuff Part 3")).label("Make Cuff Part 3");
-                model.geom(id).feature(mw.get("Make Cuff Part 3")).set("contributeto", mw.get("Cuffp3"));
-                model.geom(id).feature(mw.get("Make Cuff Part 3")).selection("face").named("wp4_csel1"); //TODO
-                model.geom(id).feature(mw.get("Make Cuff Part 3")).selection("edge").named(mw.get("PC3"));
-                model.geom(id).feature(mw.get("Make Cuff Part 3")).set("keep", false);
-                model.geom(id).feature(mw.get("Make Cuff Part 3")).set("twistcomp", false);
-
-                model.geom(id).create(mw.next("pt","SRC"), "Point");
-                model.geom(id).feature(mw.get("SRC")).label("src");
-                model.geom(id).feature(mw.get("SRC")).set("contributeto", mw.get("SRC"));
-                model.geom(id).feature(mw.get("SRC"))
-                        .set("p", new String[]{"cos(2*pi*rev_cuff_LN*(1.25/2.5))*((thk_elec_LN/2)+r_cuff_in_LN)", "sin(2*pi*rev_cuff_LN*(1.25/2.5))*((thk_elec_LN/2)+r_cuff_in_LN)", "Center"});
-=======
                 String hicsp1Label = "Helical Insulator Cross Section Part 1";
                 GeomFeature hicsp1 = model.geom(id).create(im.next("wp",hicsp1Label), "WorkPlane");
                 hicsp1.label(hicsp1Label);
@@ -1027,7 +852,6 @@
                 srch.set("contributeto", im.get("SRC"));
                 srch.set("p", new String[]{"cos(2*pi*rev_cuff_LN*(1.25/2.5))*((thk_elec_LN/2)+r_cuff_in_LN)", "sin(2*pi*rev_cuff_LN*(1.25/2.5))*((thk_elec_LN/2)+r_cuff_in_LN)", "Center"});
 
->>>>>>> 09544326
                 model.geom(id).run();
                 break;
             case "RectangleContact_Primitive":
