package model;

import com.comsol.model.Model;
import com.comsol.model.physics.PhysicsFeature;
import com.comsol.model.util.ModelUtil;
import org.json.JSONArray;
import org.json.JSONObject;

import java.io.File;
import java.io.FileNotFoundException;
import java.io.IOException;
import java.util.ArrayList;
import java.util.Arrays;
import java.util.HashMap;

/**
 * model.ModelWrapper
 *
 * Master high-level class for managing a model, its metadata, and various critical operations such as creating parts
 * and extracting potentials. This class houses the "meaty" operations of actually interacting with the model object
 * when creating parts in the static class model.Parts.
 *
 * Up for consideration: where to house the meshing/solving/extracting code?
 */
public class ModelWrapper {

    // INSTANCE VARIABLES

    // main model
    private Model model;

    // top level identifier manager
    public IdentifierManager im = new IdentifierManager();

    // managing parts within COMSOL
    private HashMap<String, IdentifierManager> partPrimitiveIMs = new HashMap<>();

    // directory structure
    private String root;
    private String dest;


    // CONSTRUCTORS

    /**
     * Default constructor (minimum of 2 arguments)
     * @param model com.comsol.model.Model object is REQUIRED
     * @param projectRoot the root directory of the project (might remove if unnecessary)
     */
    ModelWrapper(Model model, String projectRoot) {
        this.model = model;
        this.root = projectRoot;
    }

    /**
     * Overloaded constructor for passing in save directory
     * @param model com.comsol.model.Model object is REQUIRED
     * @param projectRoot the root directory of the project (might remove if unnecessary)
     * @param defaultSaveDestination directory in which to save (relative to project root)
     */
    ModelWrapper(Model model, String projectRoot, String defaultSaveDestination) {
        this(model, projectRoot);
        this.dest = defaultSaveDestination;
    }


    // ACCESSOR/MUTATOR METHODS

    /**
     * @return the model
     */
    public Model getModel() {
        return model;
    }

    /**
     * @return the root of the project (String path)
     */
    public String getRoot() {
        return root;
    }

    /**
     * @return the destination path to which to save the model
     */
    public String getDest() {
        return dest;
    }

    /**
     * @param root set the project root (String path)
     */
    public void setRoot(String root) {
        this.root = root;
    }

    /**
     * @param dest set the destination path to which to save the model
     */
    public void setDest(String dest) {
        this.dest = dest;
    }

    // OTHER METHODS

    /**
     * call method on im (IdentifierManager)... see class for details
     */
    public String next(String key) {
        return this.im.next(key);
    }

    /**
     * call method on im (IdentifierManager)... see class for details
     */
    public String next(String key, String pseudonym) {
        return this.im.next(key, pseudonym);
    }

    /**
     * call method on im (IdentifierManager)... see class for details
     */
    public String get(String psuedonym) {
        return this.im.get(psuedonym);
    }

    /**
     * @param partPrimitiveLabel the name of the part primitive (i.e. "TubeCuff_Primitive")
     * @return the associated IdentifierManager, for correct intra-part indexing
     */
    public IdentifierManager getPartPrimitiveIM(String partPrimitiveLabel) {
        return this.partPrimitiveIMs.get(partPrimitiveLabel);
    }

    /**
     *
     * @param destination full path to save to
     * @return success indicator
     */
    public boolean save(String destination) {
        try {
            this.model.save(destination);
            return true;
        } catch (IOException e) {
            System.out.println("Failed to save to destination: " + destination);
            return false;
        }
    }

    /**
     * Convenience method for saving to relative directory (this.dest) wrt the project directory (root)
     * @return success indicator
     */
    public boolean save() {
        if (this.dest != null) return save(String.join("/", new String[]{this.root, this.dest}));
        else {
            System.out.println("Save directory not initialized");
            return false;
        }
    }

    /**
     * TODO: UNFINISHED
     * Examples of parts: cuff, fascicle, etc.
     * The method will automatically create required part primitives and pass the HashMap with their id's to model.Part
     * @param name the name of the JSON configuration (same as unique indicator) for a given part
     * @return success indicator (might remove this later)
     */

    // TRY to initialize the part (catch error if no existing implementation)
//            Part.createPartInstance(this.next("pi", name), name, this);

    public boolean addPartPrimitives(String name) {
        // extract data from json
        try {
            JSONObject data = new JSONReader(String.join("/",
                    new String[]{this.root, ".templates", name})).getData();

            // get the id for the next "par" (i.e. parameters section), and give it a name from the JSON file name
            String id = this.next("par", name);
            model.param().group().create(id);
            model.param(id).label(name.split("\\.")[0]);

            // loop through all parameters in file, and set in parameters
            for (Object item : (JSONArray) data.get("params")) {
                JSONObject itemObject = (JSONObject) item;

                model.param(id).set(
                        (String) itemObject.get("name"),
                        (String) itemObject.get("expression"),
                        (String) itemObject.get("description")
                );
            }

            // for each required part primitive, create it (if not already existing)
            for (Object item: (JSONArray) data.get("instances")) {
                JSONObject itemObject = (JSONObject) item;
                String partPrimitiveName = (String) itemObject.get("type"); // quick cast to String

                // create the part primitive if it has not already been created
                if (! this.im.hasPseudonym(partPrimitiveName)) {
                    // get next available (TOP LEVEL) "part" id
                    String partID = this.im.next("part", partPrimitiveName);
                    try {
                        // TRY to create the part primitive (catch error if no existing implementation)
                        IdentifierManager partPrimitiveIM = Part.createPartPrimitive(partID, partPrimitiveName, this);

                        // add the returned id manager to the HashMap of IMs with the partName as its key
                        this.partPrimitiveIMs.put(partPrimitiveName, partPrimitiveIM);

                    } catch (IllegalArgumentException e) {
                        e.printStackTrace();
                        return false;
                    }
                }
            }
        } catch (FileNotFoundException e) {
            e.printStackTrace();
            return false;
        }
        return true;
    }

    public boolean addPartInstances(String name) {
        // extract data from json
        // name is something like Enteromedics.json
        try {
            JSONObject data = new JSONReader(String.join("/",
                    new String[]{this.root, ".templates", name})).getData();

            // loop through all part instances
            for (Object item: (JSONArray) data.get("instances")) {
                JSONObject itemObject = (JSONObject) item;

                String instanceLabel = (String) itemObject.get("label");
                String instanceID = this.im.next("pi", instanceLabel);
                String type = (String) itemObject.get("type");
                Part.createPartInstance(instanceID, instanceLabel, type , this, itemObject);
            }
        } catch (FileNotFoundException e) {
            e.printStackTrace();
            return false;
        }
        return true;
    }

    //
    public boolean addMaterialDefinitions(String name) {
        // extract data from json
        try {
            JSONObject data = new JSONReader(String.join("/",
                    new String[]{this.root, ".templates", name})).getData();

            JSONObject master = new JSONReader(String.join("/",
                    new String[]{this.root, ".config", "master.json"})).getData();

            // for each material definition, create it (if not already existing)
            for (Object item: (JSONArray) data.get("instances")) {
                JSONObject itemObject = (JSONObject) item;


                JSONArray materials = itemObject.getJSONArray("materials");

                for(Object o: materials) {
                    String materialName = ((JSONObject) o).getString("type");
                    // create the material definition if it has not already been created
                    if (! this.im.hasPseudonym(materialName)) {
                        // get next available (TOP LEVEL) "material" id
                        String materialID = this.im.next("mat", materialName);
                        try {
                            // TRY to create the material definition (catch error if no existing implementation)
                            Part.defineMaterial(materialID, materialName, master, this);
                        } catch (IllegalArgumentException e) {
                            e.printStackTrace();
                            return false;
                        }
                    }
                }
            }
        } catch (FileNotFoundException e) {
            e.printStackTrace();
            return false;
        }
        return true;
    }

    public boolean extractPotentials(String json_path) {

        // see todos below (unrelated to this method hahahah - HILARIOUS! ROFL!)
        // TODO: Simulation folders; sorting through configuration files VIA PYTHON
        // TODO: FORCE THE USER TO STAGE/COMMIT CHANGES BEFORE RUNNING; add Git Commit ID/number to config file
        try {
            JSONObject json_data = new JSONReader(String.join("/", new String[]{root, json_path})).getData();

            double[][] coordinates = new double[3][5];
            String id = this.next("interp");

            model.result().numerical().create(id, "Interp");
            model.result().numerical(id).set("expr", "V");
            model.result().numerical(id).setInterpolationCoordinates(coordinates);

            double[][][] data = model.result().numerical(id).getData();

            System.out.println("data.toString() = " + Arrays.deepToString(data));
        } catch (FileNotFoundException e) {
            e.printStackTrace();
            return false;
        }

        return true;
    }

    public boolean addNerve() {
        return true;
    }

    /**
     *
     * @return
     */
    // TODO: add fascicle paths to mw so they can be accessed in parts
    public boolean addFascicles() {

        // define global part primitive names (MUST BE IDENTICAL IN Part)
        String[] partPrimitiveNames = new String[]{"FascicleCI", "FascicleMesh"};

        // loop through fascicle primitives and create in COMSOL
        for (String partPrimitiveName: partPrimitiveNames) {
            if (!this.im.hasPseudonym(partPrimitiveName)) {
                // TRY to create the part primitive (catch error if no existing implementation)
                IdentifierManager partPrimitiveIM = Part.createPartPrimitive(this.im.next("part", partPrimitiveName), partPrimitiveName, this);
                // add the returned id manager to the HashMap of IMs with the partName as its key
                this.partPrimitiveIMs.put(partPrimitiveName, partPrimitiveIM);
            }
        }

        try {
            JSONObject json_data = new JSONReader(String.join("/", new String[]{
                    this.root,
                    ".config",
                    "master.json"
            })).getData();

            String fasciclesPath = String.join("/", new String[]{
                    this.root,
                    "data",
                    "samples",
                    (String) json_data.get("sample"),
                    "0", // these 0's are temporary (for 3d models will need to change)
                    "0",
                    (String) ((JSONObject) json_data.get("modes")).get("write"),
                    "fascicles"
            });

            String[] dirs = new File(fasciclesPath).list();
            if (dirs != null) {
                int i = 0;
                for (String dir: dirs) {
                    if (! dir.contains(".")) {
                        String fascicleName = "fascicle" + (i++);

                        // this parameter is just for show/debugging purposes in the COMSOL GUI
                        // it is not actually used for primitive instantiation
<<<<<<< HEAD
                        System.out.println("here");
                        model.param().descr(fascicleName, dir);
                        System.out.println("here2");
=======
                        model.param().set(fascicleName, "NaN", dir);

>>>>>>> 3f22a8af
                        // initialize data to send to Part.createPartInstance
                        HashMap<String, String[]> data = new HashMap<>();

                        // add inners and outers paths to array
                        for (String type: new String[]{"inners", "outer"}) {
                            data.put(type,
                                    new File(
                                            String.join("/", new String[]{fasciclesPath, dir, type})
                                    ).list()
                            );
                        }

                        // quick loop to make sure there are at least one of each inner and outer
                        for (String[] arr: data.values()) {
                            if (arr.length < 1) throw new IllegalStateException("There must be at least one of each inner and outer for fascicle " + i);
                        }

                        // do FascicleCI if only one inner, FascicleMesh otherwise
                        String primitiveType = data.get("inners").length == 1 ? partPrimitiveNames[0] : partPrimitiveNames[1];

                        // hand off to Part to build instance of fascicle
                        Part.createPartInstance(this.im.next("pi"), fascicleName, primitiveType,this, null, data);
                    }
                }
            }
        } catch (FileNotFoundException e) {
            e.printStackTrace();
        }

        return true;
    }

    public static void main(String[] args) {
        ModelUtil.connect("localhost", 2036);
        ModelUtil.initStandalone(false);
        Model model = ModelUtil.create("Model");
        model.component().create("comp1", true);
        model.component("comp1").geom().create("geom1", 3);
        model.component("comp1").physics().create("ec", "ConductiveMedia", "geom1");
        model.component("comp1").mesh().create("mesh1");

        String projectPath = args[0];
        ModelWrapper mw = new ModelWrapper(model, projectPath);

        String configFile = "/.config/master.json";
        JSONObject configData = null;
        try {
            configData = new JSONReader(projectPath + configFile).getData();
        } catch (FileNotFoundException e) {
            e.printStackTrace();
        }

        // Build medium

        // Read cuffs to build from master.json (cuff.preset) which links to JSON containing instantiations of parts
        // needed to build cuff (and fill)
        JSONObject cuffObject = (JSONObject) configData.get("cuff");
        JSONArray cuffs = (JSONArray) cuffObject.get("preset");
        ArrayList<String> cuffFiles = new ArrayList<>();

        // Build cuffs
        for (int i = 0; i < cuffs.length(); i++) {
            // make list of cuffs in model
            String cuff = cuffs.getString(i);

            // add part primitives needed to make the cuff
            mw.addPartPrimitives(cuff);

            // add material definitions needed to make the cuff
            mw.addMaterialDefinitions(cuff);

            // add part instances needed to make the cuff
            mw.addPartInstances(cuff);
        }

        // Build nerve
        mw.addFascicles();

        model.component("comp1").geom("geom1").run("fin");

        try {
            model.save("parts_test"); // TODO this dir needs to change
        } catch (IOException e) {
            e.printStackTrace();
        }

        mw.loopCurrents();
        mw.addFascicles();

        ModelUtil.disconnect();
        System.out.println("Disconnected from COMSOL Server");
    }

    public void loopCurrents() {
        for(String key: this.im.currentPointers.keySet()) {
            System.out.println("Current pointer: " + key);
            PhysicsFeature current = (PhysicsFeature) this.im.currentPointers.get(key);

            current.set("Qjp", 0.001);
        }
    }
}<|MERGE_RESOLUTION|>--- conflicted
+++ resolved
@@ -361,14 +361,9 @@
 
                         // this parameter is just for show/debugging purposes in the COMSOL GUI
                         // it is not actually used for primitive instantiation
-<<<<<<< HEAD
-                        System.out.println("here");
-                        model.param().descr(fascicleName, dir);
-                        System.out.println("here2");
-=======
+
                         model.param().set(fascicleName, "NaN", dir);
 
->>>>>>> 3f22a8af
                         // initialize data to send to Part.createPartInstance
                         HashMap<String, String[]> data = new HashMap<>();
 
