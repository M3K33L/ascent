[
  {
    "code": 0,
    "text": "Invalid code (out of bounds starting at index 1)."
  },
  {
    "code": 9001,
    "text": "Placeholder error for development"
  },
  {
    "code": 1,
    "text": "Path must be full file name if not generating new map."
  },
  {
    "code": 2,
    "text": "This is a test error!"
  },
  {
    "code": 3,
    "text": "Vector provided must be of shape (3) (i.e. 1-dim)"
  },
  {
    "code": 4,
    "text": "Write mode not supported or invalid"
  },
  {
    "code": 5,
    "text": "Points to append must have 3 columns (x y z)"
  },
  {
    "code": 6,
    "text": "Current implementation requires that all points in Trace have same z-value to create contour"
  },
  {
    "code": 7,
    "text": "Exception while writing"
  },
  {
    "code": 8,
    "text": "Not all inner Traces fall within outer Trace"
  },
  {
    "code": 9,
    "text": "Intersecting traces found"
  },
  {
    "code": 10,
    "text": "Fascicle-fascicle intersection found"
  },
  {
    "code": 11,
    "text": "Fascicle-nerve intersection found"
  },
  {
    "code": 12,
    "text": "Not all fascicles fall within nerve"
  },
  {
    "code": 13,
    "text": "Nonspecific validation failed"
  },
  {
    "code": 14,
    "text": "Outer scale must be set if only one trace provided"
  },
  {
    "code": 15,
    "text": "Scale factor must be greater than 1"
  },
  {
    "code": 16,
    "text": "Invalid reshape mode."
  },
  {
    "code": 17,
    "text": "Invalid scale center string."
  },
  {
    "code": 18,
    "text": "Raw nerve micrograph does not exist."
  },
  {
    "code": 19,
    "text": "Scale bar for nerve micrograph does not exist."
  },
  {
    "code": 20,
    "text": "Outers only has not yet been developed."
  },
  {
    "code": 21,
    "text": "Inner mask required for input mode INNERS."
  },
  {
    "code": 22,
    "text": "Inner AND outer masks required for input mode INNER_AND_OUTER_SEPARATE."
  },
  {
    "code": 23,
    "text": "Compiled masks required for input mode INNER_AND_OUTER_COMPILED."
  },
  {
    "code": 24,
    "text": "NerveMode.NOT_PRESENT is not implemented."
  },
  {
    "code": 25,
    "text": "Invalid path to write Fascicle to."
  },
  {
    "code": 26,
    "text": "Invalid path to write Slide to."
  },
  {
    "code": 27,
    "text": "Path to slide must have already been created."
  },
  {
    "code": 28,
    "text": "Unimplemented write mode."
  },
  {
    "code": 29,
    "text": "Either factor or distance MUST be provided."
  },
  {
    "code": 30,
    "text": "That FiberZMode is not yet implemented."
  },
  {
    "code": 31,
    "text": "That FiberZMode is not yet implemented."
  },
  {
    "code": 32,
    "text": "t_start t_on t_off t_stop must be in order."
  },
  {
    "code": 33,
    "text": "dt is too large to create waveforms."
  },
  {
    "code": 34,
    "text": "WaveformMode chosen not yet implemented."
  },
  {
    "code": 35,
    "text": "Pulse is longer than period (2x for biphasic)."
  },
  {
    "code": 36,
    "text": "2*Pulse + Interphase is longer than period."
  },
  {
    "code": 37,
    "text": "Missing config required by run configuration! See path the program looked for before Traceback."
  },
  {
    "code": 38,
    "text": "Missing Config.SAMPLE configuration!"
  },
  {
    "code": 39,
    "text": "Cannot deform monofascicle"
  },
  {
    "code": 40,
    "text": "Cannot reposition without NerveMode.PRESENT"
  },
  {
    "code": 41,
    "text": "Method fascicles_too_close does not apply for monofascicle nerves"
  },
  {
    "code": 42,
    "text": "TBD"
  },
  {
    "code": 43,
    "text": "Method fascicle_nerve_intersection does not apply for monofascicle nerves"
  },
  {
    "code": 44,
    "text": "Method fascicles_outside_nerve does not apply for monofascicle nerves"
  },
  {
    "code": 45,
    "text": "Method reshaped_nerve does not apply for monofascicle nerves"
  },
  {
    "code": 46,
    "text": "Temperature required in degrees celsius"
  },
  {
    "code": 47,
    "text": "Temperature dependent perineurium not yet implemented for high frequencies"
  },
  {
    "code": 48,
    "text": "Rho perineurium method not implemented"
  },
  {
    "code": 49,
    "text": "active_srcs_list provided does not abide by current conservation"
  },
  {
    "code": 50,
    "text": "active_srcs_list provided does not abide by unitary current input response"
  },
  {
    "code": 51,
    "text": "cuff chosen is too small for nerve sample provided"
  },
  {
    "code": 52,
    "text": "Invalid query config file (either does not exist or does not end in '.json')"
  },
  {
    "code": 53,
    "text": "Must call Query.run() before fetching result via Query.summary()"
  },
  {
    "code": 54,
    "text": "Criterion key not found in data (see above)"
  },
  {
    "code": 55,
    "text": "Building path not supported for given mode (see above)"
  },
  {
    "code": 56,
    "text": "Conflicting input arguments for std_fasc_diam and n_std_diam_limit for TRUNCNORM method"
  },
  {
    "code": 57,
    "text": "lower_fasc_diam must be defined as >= 0 for TRUNCNORM method"
  },
  {
    "code": 58,
    "text": "Conflicting input arguments for std_fasc_ecc and n_std_ecc_limit for TRUNCNORM method"
  },
  {
    "code": 59,
    "text": "Mean eccentricity value exceeds 1. Eccentricity only defined in range [01) for TRUNCNORM method"
  },
  {
    "code": 60,
    "text": "lower_fasc_diam bound must be positive length for UNIFORM method"
  },
  {
    "code": 61,
    "text": "upper_fasc_diam bound must be >= lower_fasc_diam bound for UNIFORM method"
  },
  {
    "code": 62,
    "text": "Ellipse eccentricity lower_fasc_ecc must be >= 0 for UNIFORM method"
  },
  {
    "code": 63,
    "text": "Ellipse eccentricity upper_fasc_ecc must be < 1 for UNIFORM method"
  },
  {
    "code": 64,
    "text": "Explicit fascicle positions are too close to each other the nerve boundary or are outside the boundary for EXPLICIT method"
  },
  {
    "code": 65,
    "text": "Length of fascicle colors list must match length of fascicles list."
  },
  {
    "code": 66,
    "text": "Query.run() must be called before calling analysis methods."
  },
  {
    "code": 67,
    "text": "There must be the same number of model indices and model labels"
  },
  {
    "code": 68,
    "text": "Encountered multidimensional sim - ILLEGAL"
  },
  {
    "code": 69,
    "text": "Inconsistent factor found in sims - ILLEGAL"
  },
  {
    "code": 70,
    "text": "There must be the same number of sample indices and labels labels"
  },
  {
    "code": 71,
    "text": "An explicitly chosen fiber (xy)-location (in explicit.txt) is not in any inner"
  },
  {
    "code": 72,
    "text": "Need Sim and Model configs to init_post_config a Waveform class"
  },
  {
    "code": 73,
    "text": "Number of repeats for explicit wave must be an integer value"
  },
  {
    "code": 74,
    "text": "Number of repeats for explicit wave does not fit in global.off - global.on in Sim config"
  },
  {
    "code": 75,
    "text": "Missing environment variables configuration"
  },
  {
    "code": 76,
    "text": "More than one break point indicated in Config.Run"
  },
  {
    "code": 77,
    "text": "Diameter entered for MRG_INTERPOLATION exceeds the allowed bounds (must be less than 16 um and greater than 2 um)"
  },
  {
    "code": 78,
    "text": "Invalid Config provided"
  },
  {
    "code": 79,
    "text": "No dz provided for Sim generating super-sampled bases."
  },
  {
    "code": 80,
    "text": "cuff_only and nerve_only indicated in Config.Run which does not make sense."
  },
  {
    "code": 81,
    "text": "Trying to use super-sampled potentials that do not exist (hint: check that if 'use' is true 'generate' was also true for the source Sim)."
  },
  {
    "code": 82,
    "text": "Trying to use super-sampled potentials that do not match your Sim's xy_parameters perfectly"
  },
  {
    "code": 83,
    "text": "FiberXYMode.EXPLICIT indicated in Sim but no explicit.txt file with coordinates provided in the Sim directory. See config/system/templates/explicit.txt for example of this file's required format."
  },
  {
    "code": 84,
    "text": "Timestep self.dt is longer than MONOPHASIC_PULSE_TRAIN pulse-width indicated in Sim."
  },
  {
    "code": 85,
    "text": "Timestep self.dt is longer than SINUSOID period indicated in Sim by pulse_repetition_freq."
  },
  {
    "code": 86,
    "text": "Timestep self.dt is longer than BIPHASIC_FULL_DUTY period indicated in Sim by pulse_repetition_freq."
  },
  {
    "code": 87,
    "text": "Timestep self.dt is longer than BIPHASIC_PULSE_TRAIN pulse-width indicated in Sim."
  },
  {
    "code": 88,
    "text": "Timestep self.dt is longer than BIPHASIC_PULSE_TRAIN inter_phase indicated in Sim."
  },
  {
    "code": 89,
    "text": "Timestep self.dt is longer than BIPHASIC_PULSE_TRAIN_Q_BALANCED_UNEVEN_PW pw1 indicated in Sim."
  },
  {
    "code": 90,
    "text": "Timestep self.dt is longer than BIPHASIC_PULSE_TRAIN_Q_BALANCED_UNEVEN_PW pw2 indicated in Sim."
  },
  {
    "code": 91,
    "text": "Timestep self.dt is longer than BIPHASIC_PULSE_TRAIN_Q_BALANCED_UNEVEN_PW inter_phase indicated in Sim."
  },
  {
    "code": 92,
    "text": "fig_margin < 1 so the ellipse for the nerve will not fit on the canvas"
  },
  {
    "code": 93,
    "text": "Contact weight in Sim (active_srcs) is greater than +1 or less than -1 which is not allowed"
  },
  {
    "code": 94,
    "text": "Source Sim (i.e. source_sim in Sim->supersampled_bases) does not exist. Either set proper source_sim that has your previously supersampled potentials or set use to false."
  },
  {
    "code": 95,
    "text": "In Run Sample should be int. Note: to pass a list of Run configs to run multiple Sample configs in a single system call."
  },
  {
    "code": 96,
    "text": "More than one slide provided"
  },
  {
    "code": 97,
    "text": "Invalid TIF file format passed into the program"
  },
  {
    "code": 98,
    "text": "scale_source_file (see above print statement) not found"
  },
  {
    "code": 99,
    "text": "Sim->fibers->z_parameters->offset is a fraction of 1 node length so needs to be a value between 0 and 1 (inclusive)"
  },
  {
    "code": 100,
    "text": "lower_fiber_diam bound must be positive length for UNIFORM method"
  },
  {
    "code": 101,
    "text": "upper_fiber_diam bound must be >= lower_fiber_diam bound for UNIFORM method"
  },
  {
    "code": 102,
    "text": "Conflicting input arguments for std_fiber_diam and n_std_fiber_diam_limit for TRUNCNORM method"
  },
  {
    "code": 103,
    "text": "lower_fiber_diam must be defined as >= 0 for TRUNCNORM method"
  },
  {
    "code": 104,
    "text": "To simulate myelinated fiber diameters from a distribution of diameters must use MRG_INTERPOLATION"
  },
  {
    "code": 105,
    "text": "sims->fibers->z_parameters->min is greater than sims->fibers->z_parameters->max"
  },
  {
    "code": 106,
    "text": "sims->n_dimensions does not equal the number of parameter dimensions given in Sim"
  },
  {
    "code": 107,
    "text": "Distal medium exists and proximal medium has a distant ground which does not make sense. (Fix in Model)"
  },
  {
    "code": 108,
    "text": "Invalid scale input mode"
  },
  {
    "code": 109,
    "text": "Deform ratio (from Sample.json) cannot be greater than 1"
  },
  {
    "code": 110,
    "text": "NerveMode is not set to present (Sample.json). Multifascicular simulations without a nerve mask are not supported"
  },
  {
    "code": 111,
    "text": "Smoothing value cannot be negative (Sample.json)"
  },
  {
    "code": 112,
    "text": "If NerveMode is set to PRESENT and smoothing is defined in Sample.json, nerve_distance must be defined"
  },
  {
    "code": 113,
    "text": "If smoothing is defined in Sample.json, fascicle_distance must be defined"
  },
  {
    "code": 114,
    "text": "ap_end_times is defined in Sim, so the system is saving AP times at the ends of the fiber. \nThe values defined in Sim violated loc_min > loc_max."
  },
  {
    "code": 115,
    "text": "ap_end_times is defined in Sim. \nThe values for loc_min and loc_max defined in Sim are not in [0,1]."
  },
  {
    "code": 116,
    "text": "ap_end_times is defined in Sim, so the system is saving AP times at the ends of the fiber. \nThe values for loc_min and/or loc_max are the terminal nodes  (i.e., 0 or 1), which are also set to passive_end_nodes=1 (i.e., grounded therefore no APs)."
  },
  {
    "code": 118,
    "text": "Deformation mode is set to physics, but no deform ratio is defined in sample.json"
  },
  {
    "code": 120,
    "text": "Object removal area (image_preprocessing->object_removal_area->sample.json) cannot be negative"
  },
  {
    "code": 121,
    "text": "No input morphology masks found"
  },
  {
    "code": 122,
    "text": "Input morphology masks do not have identical dimensions"
  },
  {
    "code": 123,
    "text": "Slide is not centered at [0,0]"
  },
  {
    "code": 124,
    "text": "Multiple objects were found in orientation mask. A single object of white pixels must be provided"
  },
  {
    "code": 125,
    "text": "No objects were found in orientation mask. An object of white pixels must be provided"
  },
  {
    "code": 126,
    "text": "Cuff configuration file must specify a fixed point if expandable=true. See Creating custom preset cuffs from instances of part primitives in the documentation"
  },
  {
    "code": 127,
    "text": "If min and max are defined (sim config>fiber>z_parameters), then full_nerve_length must either not be defined, or be false"
  },
  {
    "code": 128,
    "text": "After smoothing trace, could not restore original area."
  },
  {
    "code": 129,
    "text": "Could not load indicated super-sampled sim object. See traceback for sim number searched for (Defined in sim.json)."
  },
  {
    "code": 130,
    "text": "Using default active_srcs is not allowed when running supersampled bases"
  },
  {
    "code": 131,
    "text": "Cannot use fiber0 mode for heatmaps if there is only one inner"
  },
  {
    "code": 132,
    "text": "Query run did not return any sample results. Check your indices and try again."
  },
  {
    "code": 133,
    "text": "Shrinkage parameter (s) derived from your input (Sample->shrinkage->scale) results in further shrinkage, \nrather than expansion, which is not expected functionality."
  },
  {
    "code": 134,
    "text": "Invalid ShrinkageMode defined in sample.json"
  },
  {
    "code": 135,
    "text": "Invalid protocol mode defined in sim configuration file"
  },
  {
    "code": 136,
    "text": "Invalid SetupMode for Map object"
  },
  {
    "code": 137,
    "text": "If type list, loopable sim parameters must have length greater than 1. For a single (non-looping) value, use a Double."
  },
  {
    "code": 138,
<<<<<<< HEAD
    "text": "NerveMode is PRESENT, but no nerve mask was found."
=======
    "text": "Invalid export behavior defined in run.json"
>>>>>>> e62112fb
  }
]<|MERGE_RESOLUTION|>--- conflicted
+++ resolved
@@ -549,10 +549,10 @@
   },
   {
     "code": 138,
-<<<<<<< HEAD
     "text": "NerveMode is PRESENT, but no nerve mask was found."
-=======
+  },
+  {
+    "code": 139,
     "text": "Invalid export behavior defined in run.json"
->>>>>>> e62112fb
   }
 ]