--- conflicted
+++ resolved
@@ -31,15 +31,6 @@
 # ones.
 
 extensions = ['myst_parser',
-<<<<<<< HEAD
-              'sphinxarg.ext',
-              'sphinx.ext.intersphinx',
-              'sphinx.ext.autodoc',
-              'sphinxcontrib.bibtex',
-              'sphinxcontrib.details.directive',
-              'sphinx_copybutton',
-              'sphinx_rtd_dark_mode']
-=======
             'sphinxarg.ext',
             'sphinx.ext.intersphinx',
             'sphinx.ext.autodoc',
@@ -48,7 +39,6 @@
             'sphinx_copybutton',
             'sphinx_rtd_dark_mode',
              'sphinx_github_changelog']
->>>>>>> f7a97999
 
 source_suffix = {
     '.rst': 'restructuredtext',
