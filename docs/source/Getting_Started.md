--- conflicted
+++ resolved
@@ -4,37 +4,22 @@
 
 ### Installing commercial software
 
-<<<<<<< HEAD
 In ASCENT, all programs/commands are run from a command line environment (Bash terminal for macOS/Linux, Powershell for Windows). It is _highly_ recommended that you install the package management system [Miniconda](https://docs.conda.io/en/latest/miniconda.html) or [Anaconda](https://www.anaconda.com/products/individual) (if using macOS, choose .pkg for ease of use). However, advanced users who wish to use another Python distribution may.
 
 First, these software packages must be manually installed:
 
-=======
-In ASCENT, all programs/commands are run from a command line environment (Bash terminal for MacOS/Linux, Powershell for Windows). It is _highly_ recommended that you install the package management system [Miniconda](https://docs.conda.io/en/latest/miniconda.html) or [Anaconda](https://www.anaconda.com/products/individual) (if using MacOS, choose .pkg for ease of use). However, advanced users who wish to use another Python distribution may.
-
-First, these software packages must be manually installed:
->>>>>>> 0c781ad2
 - [Miniconda](https://docs.conda.io/en/latest/miniconda.html)/[Anaconda](https://www.anaconda.com/products/individual) We recommend that you install Miniconda (Miniconda is a stripped down version of Anaconda; Anaconda is optional for intermediate users). If you already have an existing installation, there is no need to reinstall.
   - Recommended: Select add to path
   - Recommended: Select "Install for individual user"
 - [Java SE Development Kit 8 (1.8)](https://www.oracle.com/java/technologies/javase/javase-jdk8-downloads.html) (need to register for a free account)
   - If your COMSOL version is 6.0 or greater, you may instead install [Java 11](https://www.oracle.com/java/technologies/downloads/#java11).
-<<<<<<< HEAD
 - [COMSOL Multiphysics 5.4 or newer](https://www.comsol.com/product-download) (requires purchase of license; only based package needed, which includes the COMSOL Java API)
-=======
-- [COMSOL 5.4 or newer](https://www.comsol.com/product-download) (requires purchase of license; only based package needed, which includes the COMSOL Java API)
->>>>>>> 0c781ad2
   - Once COMSOL is installed, alter 'File System Access' permissions via File → Preferences → Security → Methods and Java Libraries → File System Access → All Files.
 - [NEURON 7.6](https://neuron.yale.edu/ftp/neuron/versions/v7.6/) (newer versions have been released, but compatibility has yet to be confirmed; choose appropriate installer depending on operating system; install auxiliary software as prompted by NEURON installer)
   - Depending on your operating system, some additional dependencies may be required.
     - MacOS: Follow the [macOS NEURON dependency](https://www.neuron.yale.edu/neuron/download/compilestd_osx) instructions (Step 1 ONLY)
-<<<<<<< HEAD
     - Linux: Follow the [Linux NEURON dependency](<https://www.neuron.yale.edu/neuron/download/compile_linux>) instructions (Under "Install dependencies")
   - NEURON must be in your PATH in order to run simulations. Either choose the add to path option during installation, or on Linux, you can add to your bash profile: `export PATH=<path/to/neuron/>:$PATH`. The NEURON path should end with `bin`.
-=======
-    - Linux: Follow the [(]Linux NEURON dependency](https://www.neuron.yale.edu/neuron/download/compile_linux) instructions (Under "Install dependencies")
-  - NEURON must be in your PATH in order to run simulations. Either choose the add to path option during installation, or on Linux, you can add to your bash profile: `export PATH=<path/to/neuron/>:$PATH`. Note: The NEURON path should end with `bin`.
->>>>>>> 0c781ad2
   - Note: if having issues with the NEURON installation, try running the compatibility troubleshooter.
 
 Users may also download a text editor or integrated development environment (IDE) of their choosing to view/edit code (e.g., [Atom](https://atom.io/), [Visual Studio Code](https://code.visualstudio.com/), [IntelliJ IDEA](https://www.jetbrains.com/idea/download/)). For Java code, full autocomplete functionality requires adding both the path to the COMSOL installation ending in `plugins` as well as the path `<ASCENT_PATH>/bin/json-20190722.jar` to the list of available libraries (usually from within the IDE’s project settings).
@@ -42,8 +27,6 @@
 ### Installing ASCENT
 
 1. First, download or clone the SPARC ASCENT pipeline from [GitHub](https://github.com/wmglab-duke/ascent) to a desired location that will be referenced in step 3. Downloading is a much simpler process than cloning via Git, but does not easily allow for you to get the most recent updates/bug fixes, nor does it allow you to suggest new features/changes. If you are interested in either of these features, you should clone via Git rather than downloading.
-<<<<<<< HEAD
-=======
 
    - Downloading: Click the [download](https://github.com/wmglab-duke/ascent/archive/refs/heads/master.zip) button on GitHub and choose the location to which you would like to save. Note that you will need to extract the files, as they will be downloaded in a compressed format. When presented with a choice of compression format, ".zip" is a safe choice that most computers will be able to extract.
    - Cloning via Git:
@@ -54,69 +37,28 @@
      5. For more information on using Git, check out the [official documentation](https://git-scm.com/doc).
 
 2. Next, install ASCENT dependencies:
-   - Windows: Open the Anaconda Powershell Prompt from the Windows Start Menu as Administrator, and use cd to navigate to the root directory of the pipeline. Then, run `python run install`. Note: If reinstalling ASCENT after having changed your Anaconda/Miniconda installation, it may be necessary to delete the `#region conda initialize` block from `C:\Users\<username>\Documents\WindowsPowerShell\profile.ps1` in order to use Anaconda Powershell Prompt.
+   - Windows: Open the Anaconda Powershell Prompt from the Windows Start Menu as Administrator, and use cd to navigate to the root directory of the pipeline. Then, run `python run install`.
+        ```{caution}
+        If reinstalling ASCENT after having changed your Anaconda/Miniconda installation, it may be necessary to delete the `#region conda initialize` block from `C:\Users\<username>\Documents\WindowsPowerShell\profile.ps1` in order to use Anaconda Powershell Prompt.
+        ```
    - MacOS/Linux: Open Anaconda Prompt and use cd to navigate to the root directory of the pipeline. Then, run `python run install`.
    - For advanced users using their own (non-conda) Python distribution:
      - From the ascent root directory execute `python run install --no-conda`
      - From the ascent root directory execute `pip install -r requirements.txt`
      - This method is highly discouraged as newer versions of packages/Python could potentially break ASCENT or introduce unexpected bugs
->>>>>>> 0c781ad2
-
-   - Downloading: Click the [download](https://github.com/wmglab-duke/ascent/archive/refs/heads/master.zip) button on GitHub and choose the location to which you would like to save. Note that you will need to extract the files, as they will be downloaded in a compressed format. When presented with a choice of compression format, ".zip" is a safe choice that most computers will be able to extract.
-   - Cloning via Git:
-     1. You must first have an account with GitHub, and if you have been granted special permissions to the code repository, you must use the email address to which those permissions were granted.
-     2. If you have not already done so, add an SSH key to your account (see instructions for [GitHub](https://docs.github.com/en/github/authenticating-to-github/connecting-to-github-with-ssh)). This is a required standard authentication method.
-     3. In a Miniconda (or Git, for advanced users) command line environment, navigate to the location to where you would like to clone the code repository (see instructions for navigating the file system from the command line for [Mac or Linux](https://www.redhat.com/sysadmin/navigating-linux-filesystem) and [Windows](https://blogs.umass.edu/Techbytes/2014/11/14/file-navigation-with-windows-command-prompt/)).
-     4. Clone the repository (see instructions for [GitHub](https://docs.github.com/en/repositories/creating-and-managing-repositories/cloning-a-repository)).
-     5. For more information on using Git, check out the [official documentation](https://git-scm.com/doc).
-
-2. Next, install ASCENT dependencies:
-<<<<<<< HEAD
-   - Windows: Open the Anaconda Powershell Prompt from the Windows Start Menu as Administrator, and use cd to navigate to the root directory of the pipeline. Then, run `python run install`.
-        ```{caution}
-        If reinstalling ASCENT after having changed your Anaconda/Miniconda installation, it may be necessary to delete the `#region conda initialize` block from `C:\Users\<username>\Documents\WindowsPowerShell\profile.ps1` in order to use Anaconda Powershell Prompt.
-        ```
-=======
-   - Windows: Open the Anaconda Powershell Prompt from the Windows Start Menu as Administrator, and use cd to navigate to the root directory of the pipeline. Then, run `python run install`. Note: If reinstalling ASCENT after having changed your Anaconda/Miniconda installation, it may be necessary to delete the `#region conda initialize` block from `C:\Users\<username>\Documents\WindowsPowerShell\profile.ps1` in order to use Anaconda Powershell Prompt.
->>>>>>> e44216ad (releasechange)
-   - MacOS/Linux: Open Anaconda Prompt and use cd to navigate to the root directory of the pipeline. Then, run `python run install`.
-   - For advanced users using their own (non-conda) Python distribution:
-     - From the ascent root directory execute `python run install --no-conda`
-     - From the ascent root directory execute `pip install -r requirements.txt`
-     - This method is highly discouraged as newer versions of packages/Python could potentially break ASCENT or introduce unexpected bugs
 
 After confirming that you are in the correct directory, the script will install the required Python packages.
 
-<<<<<<< HEAD
 1. Then, configure the environment variables. This step may be completed several ways, described below.
-=======
-3. Then, configure the environment variables. This step may be completed several ways, described below.
-<<<<<<< HEAD
->>>>>>> e44216ad (releasechange)
-=======
->>>>>>> 0c781ad2
    - Recommended Setup: Open Anaconda prompt, navigate to the ASCENT root directory, and execute `python run env_setup`. You will be prompted for the following paths:
      - ASCENT_COMSOL_PATH: Path to the COMSOL installation, ending in the directory name "Multiphysics", as seen in the template and [JSON Overview](JSON/JSON_overview).
      - ASCENT_JDK_PATH: Path to the JDK 1.8 installation, ending in `bin`, as seen in the template and [JSON Overview](JSON/JSON_overview). Hint: This is the correct path if the directory contains many executables (for Windows: java.exe, etc.; MacOS/Linux: java, etc.).
      - ASCENT_PROJECT_PATH: Path to the root directory of the pipeline, as chosen for step 1.
-<<<<<<< HEAD
-<<<<<<< HEAD
      - ASCENT_NSIM_EXPORT_PATH: Path to the export location for NEURON "simulation" directories. This path only depends on the user's desired file system organization.
    - Manual Setup: Copy the file `config/templates/env.json` into `config/system/env.json` (new file). This file holds important paths for software used by the pipeline (see env.json in [Enums](Code_Hierarchy/Python.md#enums) and [JSON Overview](JSON/JSON_overview)). Then, edit each of the four values as specified below. Use `\\` in Windows and `/` in macOS/Linux operating systems. Note that the file separators are operating system dependent, so even if you installed in step 2 with Unix-like command environment on a Windows machine (e.g., using [Git Bash](https://gitforwindows.org/), [Cygwin](https://www.cygwin.com/), or a VM with [Ubuntu](https://ubuntu.com/)), you will still need to choose the proper file separator for Windows, i.e., `\\`). See example env.json files for both macOS and Windows ([Environment Parameters](JSON/JSON_parameters/env)).
    - Automatic setup: Upon the initiation of your first run, you will be prompted to enter the above four paths if you did not choose to complete the manual setup. Enter them as prompted, following the guidelines detailed above and exemplified in [JSON Overview](JSON/JSON_overview). Note that you may at any time update paths with `python run env_setup` to rewrite this file if the information should change.
 
 ## Metadata required to model an in vivo experiment using the ASCENT pipeline
-=======
-=======
->>>>>>> 0c781ad2
-     - ASCENT_NSIM_EXPORT_PATH: Path to the export location for NEURON "simulation" directories. This path only depends on on the user's desired file system organization.
-   - Manual Setup: Copy the file `config/templates/env.json` into `config/system/env.json` (new file). This file holds important paths for software used by the pipeline (see env.json in [Enums](Code_Hierarchy/Python.md#enums) and [JSON Overview](JSON/JSON_overview)). Then, edit each of the four values as specified below. Use `\\` in Windows and `/` in MacOS/Linux operating systems. Note that the file separators are operating system dependent, so even if you installed in step 2 with Unix-like command environment on a Windows machine (e.g., using [Git Bash](https://gitforwindows.org/), [Cygwin](https://www.cygwin.com/), or a VM with [Ubuntu](https://ubuntu.com/)), you will still need to choose the proper file separator for Windows, i.e., `\\`). See example env.json files for both MacOS and Windows ([Environment Parameters](JSON/JSON_parameters/env)).
-   - Automatic setup: Upon the initiation of your first run, you will be prompted to enter the above four paths if you did not choose to complete the manual setup. Enter them as prompted, following the guidelines detailed above and exemplified in [JSON Overview](JSON/JSON_overview). Note that you may at any time update paths with `python run env_setup` to rewrite this file if the information should change.
-
-## Metadata required to model an in vivo experiment using the ASCENT pipeline
-
-Note: All metadata required for the [tutorial run](#tutorial-run) are provided with ASCENT.
->>>>>>> e44216ad (releasechange)
 
 ```{note} All metadata required for the [tutorial run](#setting-up-a-run-of-ascent) are provided with ASCENT.
 ```
@@ -124,7 +66,6 @@
 1. Detailed specifications / dimensions of the stimulating cuff
    electrode.
 
-<<<<<<< HEAD
 2. Transverse cross-section of the nerve where the cuff is placed,
    stained to visualize the different tissue types (e.g., using
    Masson’s trichrome), with a scale bar ([Fig 2](https://doi.org/10.1371/journal.pcbi.1009285.g002) and Running_ASCENT/Info.md#morphology-Input-Files)) or known scale (micrometers/pixel). Different possible sources
@@ -142,29 +83,12 @@
    be used to generate a representative nerve model, knowing the
    range of morphological metrics across individuals using the
    `scripts/mock_morphology_generator.py` script ([Mock Morphology](MockSample)).
-=======
-    a. For best specificity, the nerve would be sampled from the
-    specific animal used in the experiment being modeled. In this
-    case, two colors of tissue dye may be used on the ventral and
-    medial aspects of the nerve to maintain orientation information.
-
-    b. Otherwise, a sample from another animal of the same species
-    could be used at the correct nerve level.
-
-    c. If multiple samples from other animals are available, they could
-    be used to generate a representative nerve model, knowing the
-    range of morphological metrics across individuals using the
-    `scripts/mock_morphology_generator.py` script ([Mock Morphology](MockSample)).
-
-    d. Lastly, published data could be used.
->>>>>>> e44216ad (releasechange)
 
    d. Lastly, published data could be used.
 
 3. Orientation and rotation of the cuff on the nerve (e.g., cuff
    closure on the ventral side of the nerve).
 
-<<<<<<< HEAD
 4. Fiber diameters
 
    a. Distributions of fiber diameters may be obtained from
@@ -174,19 +98,6 @@
    b. The fiber diameters found in the target nerve that will be
    simulated in NEURON. All diameters or a subset of diameters may
    be of interest.
-=======
-    a. Distributions of fiber diameters may be obtained from
-    literature; otherwise, detailed electromicroscopic studies are
-    required.
-
-    b. The fiber diameters found in the target nerve that will be
-    simulated in NEURON. All diameters or a subset of diameters may
-    be of interest.
-
-    c. Each fiber diameter of interest can be simulated for each fiber
-    location of interest, or specific fiber diameters can be
-    simulated in specific locations.
->>>>>>> e44216ad (releasechange)
 
    c. Each fiber diameter of interest can be simulated for each fiber
    location of interest, or specific fiber diameters can be
@@ -201,7 +112,6 @@
 7. If comparing to neural recordings: distance between the stimulation
    and recording cuffs.
 
-<<<<<<< HEAD
 8. If comparing to functional recordings (e.g., EMG): distance from the
    stimulation cuff to the location where the nerve inserts into the
    muscle.
@@ -234,7 +144,6 @@
 
 Through this exercise, you will:
 
-<<<<<<< HEAD
 - Set up nerve morphology masks
 
 - Define model with a custom material
@@ -242,28 +151,11 @@
 - Build and solve a finite element model
 
 - Define placement of fibers in the nerve cross-section
-=======
-    a. For best specificity, the nerve would be sampled from the
-    specific animal used in the experiment being modeled. In this
-    case, two colors of tissue dye may be used on the ventral and
-    medial aspects of the nerve to maintain orientation information.
-
-    b. Otherwise, a sample from another animal of the same species
-    could be used at the correct nerve level.
-
-    c. If multiple samples from other animals are available, they could
-    be used to generate a representative nerve model, knowing the
-    range of morphological metrics across individuals using the
-    `scripts/mock_morphology_generator.py` script ([Mock Morphology](MockSample)).
-
-    d. Lastly, published data could be used.
->>>>>>> 0c781ad2
 
 - Simulate activation thresholds for a specific fiber model using a custom waveform
 
 - Generate a heatmap of fiber activation thresholds
 
-<<<<<<< HEAD
 **Step-by-step instructions**
 
 ````{note}
@@ -276,19 +168,6 @@
 
 1. **_Input Masks:_** Create the directory `input/tutorial/`.
    Place the masks (.tif images) from `examples/tutorial/` here
-=======
-    a. Distributions of fiber diameters may be obtained from
-    literature; otherwise, detailed electromicroscopic studies are
-    required.
-
-    b. The fiber diameters found in the target nerve that will be
-    simulated in NEURON. All diameters or a subset of diameters may
-    be of interest.
-
-    c. Each fiber diameter of interest can be simulated for each fiber
-    location of interest, or specific fiber diameters can be
-    simulated in specific locations.
->>>>>>> 0c781ad2
 
     ```{important}
     In steps 2-5, you can choose any number for `sample_index`, `model_index`, `sim_index`, and `run_index`.
@@ -337,71 +216,12 @@
 ```
 
 To set up a run of the pipeline, you must provide binary mask inputs for the nerve and save **_Sample_**
-=======
-## Tutorial Run
-
-Following the instructions below task and verify the threshold value to familiarize yourself with the ASCENT code and documentation.
-
-We provide segmented histology of a rat cervical vagus nerve
-(`examples/tutorial/`). Use the provided histology and configurations files to simulate activation thresholds in
-response to a charge balanced, biphasic pulse (PW1 = 100 μs, interphase
-gap of 100 μs, PW2 = 400 μs) using Purdue’s bipolar cuff design.
-
-- MRG 8.7 μm diameter fibers
-
-- Fibers placed in nerve cross section using a 6 spoke wheel with 2
-  fibers per spoke
-
-- Custom material for surrounding medium with isotropic conductivity
-  1/20 \[S/m\]
-
-After your thresholds have been computed, build a heatmap for the
-threshold at each fiber location using the example script:
-`examples/analysis/heatmap.py`.
-
-Through this exercise, you will:
-
-- Place and name binary masks of the nerve morphology in the proper
-  directories
-
-  - Binary masks provided
-
-- Define and assign a custom material
-
-- Build and solve a finite element model
-
-- Define placement of fibers in the nerve cross section
-
-- Parameterize your custom stimulation waveform
-
-- Simulate activation thresholds for a specific fiber model by
-  submitting NEURON simulations locally or to a computer cluster
-
-- Generate a heatmap of fiber activation thresholds
-
-Check: Threshold for inner0_fiber0 (`thresh_inner0_fiber0.dat`) should
-be -0.027402 mA
-
-We provided **_Sample_**, **_Model_**, and **_Sim_** JSON files for the
-solution in `examples/tutorial/`. Use the steps below in order to set up this tutorial run.
-
-## Setting up a run of ASCENT
-
-_How to run the ASCENT pipeline, after completing the initial setup._
-
-To set up a run of the pipeline, you must provides binary mask inputs for the nerve and save **_Sample_**
-<<<<<<< HEAD
->>>>>>> e44216ad (releasechange)
-=======
->>>>>>> 0c781ad2
 (i.e., `sample.json`), **_Model(s)_** (i.e., `model.json`), and **_Sim(s)_**
 (i.e., `sim.json`) JSON configurations in directories, relative to the
 project path defined in `config/system/env.json`. The directory names must
 use indices that are consistent with the indices of **_Sample_**,
 **_Model(s)_**, and **_Sim(s)_** defined in **_Run_**.
 
-<<<<<<< HEAD
-<<<<<<< HEAD
 1. **_Masks:_** Populate `input/<NAME>/` (e.g., "Rat1-1", which
    must match "sample" parameter in **_Sample_**) with binary masks of
    neural tissue boundaries using either:
@@ -436,46 +256,9 @@
    and edits its contents to define the three-dimensional FEM.
 
    a. Assign the cuff geometry to be used by placing a file name from `config/system/cuffs` in `"cuff":"preset"`.
-=======
-=======
->>>>>>> 0c781ad2
-1.  **_Masks:_** Populate `input/<NAME>/` (e.g., "Rat1-1", which
-    must match "sample" parameter in **_Sample_**) with binary masks of
-    neural tissue boundaries using either:
-
-    a. Segmented histology (Running_ASCENT/Info.md#morphology-Input-Files) and [Fig 2](https://doi.org/10.1371/journal.pcbi.1009285.g002)), or
-
-    b. The `mock_morphology_generator.py` script ([Mock Morphology](MockSample)).
-
-    1.  Copy `mock_sample.json` from `config/templates/` to
-        `config/user/mock_samples/` as `<mock_sample_index>.json`
-        and update file contents, including the "NAME" parameter
-        used to construct the destination path for the output binary
-        masks, which serve as inputs to the pipeline.
-
-    1.  Call `"python run mock_morphology_generator <mock_sample_index>"`.
-
-    1.  The program saves a copy of your `mock_sample.json` and
-        binary masks in `input/<NAME>/`.
-
-2.  **_For one Sample:_** Copy `sample.json` from `config/templates/`
-    to `samples/<sample_index>/` as `sample.json` and edit its contents
-    to define the processing of binary masks to generate the
-    two-dimensional cross section geometry of the nerve in the FEM. In
-    particular, change "sample" to match `<NAME>`, the
-    `"scale_bar_length"` parameter for `s.tif` (i.e., length in microns
-    of your scale bar, which is oriented horizontally), and
-    `"mask_input"` in **_Sample_** accordingly ([Sample Parameters](JSON/JSON_parameters/sample)). You have now created
-    the directory for your first sample: `sample #<sample_index>`. Note: in lieu of a scale bar image, the user may optionally specify the microns/pixel ratio for the sample mask(s).
-
-3.  **_For each Model:_** Copy `model.json` from `config/templates/`
-    to `samples/<sample_index>/models/<model_index>/` as `model.json`
-    and edits its contents to define the three dimensional FEM.
->>>>>>> e44216ad (releasechange)
 
    b. Optionally, define a new cuff geometry specific to your needs:
 
-<<<<<<< HEAD
    1. **_Preset:_** User defines a new "preset" cuff JSON file, which
       contains instructions for creating their cuff electrode, and
       saves it as `config/system/cuffs/<preset_str>.json`.
@@ -507,33 +290,4 @@
 For more information on ASCENT read about [ASCENT usage](Running_ASCENT/Usage.md),
 [ASCENT inputs and controls](Running_ASCENT/Info.md),
 and [ASCENT parameter options](JSON/JSON_parameters/index.rst).
-```
-=======
-    b. Optionally, define a new cuff geometry specific to your needs:
-
-    1.  **_Preset:_** User defines a new "preset" cuff JSON file, which
-        contains instructions for creating their cuff electrode, and
-        saves it as `config/system/cuffs/<preset_str>.json`.
-
-    1.  The `<preset_str>.json` file name must be assigned to the
-        "preset" parameter in **_Model_** ([Model Parameters](JSON/JSON_parameters/model)).
-
-4.  **_For each Sim:_** Copy `sim.json` from `config/templates/` to
-    `config/user/sims/` as `<sim_index>.json` and edit its contents to
-    inform the NEURON simulations ([Sim Parameters](JSON/JSON_parameters/sim)).
-
-5.  **_Run:_** Copy `run.json` from `config/templates/` to
-    `config/user/runs/` as `<run_index>.json` and edit the indices for
-    the created **_Sample_**, **_Model(s)_**, and **_Sim(s)_**
-    configurations ([Run Parameters](JSON/JSON_parameters/run)).
-
-6.  The pipeline is run from the project path (i.e., the path to the
-    root of the ASCENT pipeline, which is defined in
-    `config/system/env.json`) with the command `"python run pipeline <run indices>"`, where `<run indices>` is a list of space-separated
-    **_Run_** indices (if multiple **_Sample_** indices, one **_Run_**
-    for each). The pipeline outputs ready-to-submit NEURON simulations
-    and associated **_Run file(s)_** to the `"ASCENT_NSIM_EXPORT_PATH"`
-    directory as defined in `config/system/env.json` ([Environment Parameters](JSON/JSON_parameters/env)). NEURON simulations
-    are run locally or submitted to a computer cluster with the command
-    `"python submit.py <run indices>"` from the export directory.
->>>>>>> e44216ad (releasechange)+```