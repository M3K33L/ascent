Command-Line Arguments
***********************

.. argparse::
<<<<<<< HEAD
   :filename: 	../../config/system/run_utils/parse_args.py
=======
   :filename: ../config/system/run_utils/parse_args.py
>>>>>>> a271cf73
   :func: parser
   :prog: run<|MERGE_RESOLUTION|>--- conflicted
+++ resolved
@@ -2,10 +2,6 @@
 ***********************
 
 .. argparse::
-<<<<<<< HEAD
-   :filename: 	../../config/system/run_utils/parse_args.py
-=======
-   :filename: ../config/system/run_utils/parse_args.py
->>>>>>> a271cf73
+   :filename: ../../config/system/run_utils/parse_args.py
    :func: parser
    :prog: run