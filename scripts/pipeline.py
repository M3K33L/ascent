--- conflicted
+++ resolved
@@ -80,17 +80,11 @@
             export_path = runner.search(Config.ENV, Env.NSIM_EXPORT_PATH.value)
             os.chdir(export_path)
             with open(os.devnull, 'wb') as devnull:
-<<<<<<< HEAD
-                subprocess.check_call(['python','submit.py', '-s',str(argument)], stdout=devnull, stderr=devnull)
-            os.chdir(reset_dir)
-
-=======
                 #-s flag to skip summary
                 exit_code = subprocess.check_call(['python','submit.py', '-s',str(argument)], stdout=devnull, stderr=devnull)
                 if exit_code !=0: print('WARNING: Non-zero exit code during fiber submission. Continuing to next run...')
             os.chdir(reset_dir)
-            
->>>>>>> ba125acc
+
         print('\nruntime: {} (hh:mm:ss)'.format(time.strftime('%H:%M:%S', time.gmtime(elapsed))))
 
     # cleanup for console viewing/inspecting
